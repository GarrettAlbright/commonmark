<?php

declare(strict_types=1);

/*
 * This file is part of the league/commonmark package.
 *
 * (c) Colin O'Dell <colinodell@gmail.com>
 *
 * For the full copyright and license information, please view the LICENSE
 * file that was distributed with this source code.
 */

namespace League\CommonMark\Tests\Functional\Extension\Mention;

use League\CommonMark\CommonMarkConverter;
<<<<<<< HEAD
use League\CommonMark\Environment\Environment;
=======
use League\CommonMark\Environment;
>>>>>>> 8d66f5b0
use League\CommonMark\Exception\InvalidOptionException;
use League\CommonMark\Extension\Mention\Generator\MentionGeneratorInterface;
use League\CommonMark\Extension\Mention\Mention;
use League\CommonMark\Extension\Mention\MentionExtension;
use League\CommonMark\Node\Inline\AbstractInline;
use PHPUnit\Framework\TestCase;

class MentionExtensionTest extends TestCase
{
    public function testNoConfig(): void
    {
        $input = <<<'EOT'
You can follow the author of this library on Github - he's @colinodell!
EOT;

        $expected = <<<'EOT'
<p>You can follow the author of this library on Github - he's @colinodell!</p>

EOT;

        $environment = Environment::createCommonMarkEnvironment();
        $environment->addExtension(new MentionExtension());

        $converter = new CommonMarkConverter([], $environment);

        $this->assertEquals($expected, $converter->convertToHtml($input));
    }

    public function testConfigStringGenerator(): void
    {
        $input = <<<'EOT'
You can follow the author of this library on Github - he's @colinodell!
EOT;

        $expected = <<<'EOT'
<p>You can follow the author of this library on Github - he's <a href="https://github.com/colinodell">@colinodell</a>!</p>

EOT;

        $environment = Environment::createCommonMarkEnvironment();
        $environment->addExtension(new MentionExtension());
        $environment->setConfig([
            'mentions' => [
                'github_handle' => [
                    'prefix'    => '@',
                    'pattern'   => '[a-z\d](?:[a-z\d]|-(?=[a-z\d])){0,38}(?!\w)',
                    'generator' => 'https://github.com/%s',
                ],
            ],
        ]);

        $converter = new CommonMarkConverter([], $environment);

        $this->assertEquals($expected, $converter->convertToHtml($input));
    }

    public function testConfigCallableGenerator(): void
    {
        $input = <<<'EOT'
You can follow the author of this library on Github - he's @colinodell!
EOT;

        $expected = <<<'EOT'
<p>You can follow the author of this library on Github - he's <a href="https://github.com/colinodell">@colinodell</a>!</p>

EOT;

        $environment = Environment::createCommonMarkEnvironment();
        $environment->addExtension(new MentionExtension());
        $environment->setConfig([
            'mentions' => [
                'github_handle' => [
                    'prefix'    => '@',
                    'pattern'   => '[a-z\d](?:[a-z\d]|-(?=[a-z\d])){0,38}(?!\w)',
                    'generator' => static function (Mention $mention) {
                        $mention->setUrl(\sprintf('https://github.com/%s', $mention->getIdentifier()));

                        return $mention;
                    },
                ],
            ],
        ]);

        $converter = new CommonMarkConverter([], $environment);

        $this->assertEquals($expected, $converter->convertToHtml($input));
    }

    public function testConfigObjectImplementingMentionGeneratorInterface(): void
    {
        $input = <<<'EOT'
You can follow the author of this library on Github - he's @colinodell!
EOT;

        $expected = <<<'EOT'
<p>You can follow the author of this library on Github - he's <a href="https://github.com/colinodell">@colinodell</a>!</p>

EOT;

        $environment = Environment::createCommonMarkEnvironment();
        $environment->addExtension(new MentionExtension());
        $environment->setConfig([
            'mentions' => [
                'github_handle' => [
                    'prefix'    => '@',
                    'pattern'   => '[a-z\d](?:[a-z\d]|-(?=[a-z\d])){0,38}(?!\w)',
                    'generator' => new class () implements MentionGeneratorInterface {
                        public function generateMention(Mention $mention): ?AbstractInline
                        {
                            $mention->setUrl(\sprintf('https://github.com/%s', $mention->getIdentifier()));

                            return $mention;
                        }
                    },
                ],
            ],
        ]);

        $converter = new CommonMarkConverter([], $environment);

        $this->assertEquals($expected, $converter->convertToHtml($input));
    }

    public function testConfigUnknownGenerator(): void
    {
        $this->expectException(InvalidOptionException::class);

        $environment = Environment::createCommonMarkEnvironment();
        $environment->addExtension(new MentionExtension());
        $environment->setConfig([
            'mentions' => [
                'github_handle' => [
                    'prefix'    => '@',
                    'pattern'   => '[a-z\d](?:[a-z\d]|-(?=[a-z\d])){0,38}(?!\w)',
                    'generator' => new \stdClass(),
                ],
            ],
        ]);

        $converter = new CommonMarkConverter([], $environment);

        $converter->convertToHtml('');
    }

<<<<<<< HEAD
    public function testLegacySymbolOption(): void
    {
        $this->expectException(InvalidOptionException::class);
=======
    public function testV2Configuration(): void
    {
        $input = <<<'EOT'
You can follow the author of this library on Github - he's @colinodell!
EOT;

        $expected = <<<'EOT'
<p>You can follow the author of this library on Github - he's <a href="https://github.com/colinodell">@colinodell</a>!</p>

EOT;
>>>>>>> 8d66f5b0

        $environment = Environment::createCommonMarkEnvironment();
        $environment->addExtension(new MentionExtension());
        $environment->setConfig([
            'mentions' => [
                'github_handle' => [
<<<<<<< HEAD
                    'symbol'    => '@',
=======
                    'prefix'    => '@',
>>>>>>> 8d66f5b0
                    'pattern'   => '[a-z\d](?:[a-z\d]|-(?=[a-z\d])){0,38}(?!\w)',
                    'generator' => 'https://github.com/%s',
                ],
            ],
        ]);

        $converter = new CommonMarkConverter([], $environment);

<<<<<<< HEAD
        $converter->convertToHtml('foo');
    }

    public function testWithFullRegexOption(): void
    {
        $this->expectException(InvalidOptionException::class);

=======
        $this->assertEquals($expected, $converter->convertToHtml($input));
    }

    public function testV2ConfigurationWithFullRegex(): void
    {
        $this->expectException(InvalidOptionException::class);

        $input = <<<'EOT'
You can follow the author of this library on Github - he's @colinodell!
EOT;

>>>>>>> 8d66f5b0
        $environment = Environment::createCommonMarkEnvironment();
        $environment->addExtension(new MentionExtension());
        $environment->setConfig([
            'mentions' => [
                'github_handle' => [
                    'prefix'    => '@',
<<<<<<< HEAD
                    'pattern'   => '/[a-z\d](?:[a-z\d]|-(?=[a-z\d])){0,38}(?!\w)/i',
=======
                    'pattern'     => '/^[a-z\d](?:[a-z\d]|-(?=[a-z\d])){0,38}(?!\w)/',
>>>>>>> 8d66f5b0
                    'generator' => 'https://github.com/%s',
                ],
            ],
        ]);

        $converter = new CommonMarkConverter([], $environment);

<<<<<<< HEAD
        $converter->convertToHtml('foo');
=======
        $converter->convertToHtml($input);
>>>>>>> 8d66f5b0
    }
}<|MERGE_RESOLUTION|>--- conflicted
+++ resolved
@@ -13,16 +13,12 @@
 
 namespace League\CommonMark\Tests\Functional\Extension\Mention;
 
-use League\CommonMark\CommonMarkConverter;
-<<<<<<< HEAD
 use League\CommonMark\Environment\Environment;
-=======
-use League\CommonMark\Environment;
->>>>>>> 8d66f5b0
 use League\CommonMark\Exception\InvalidOptionException;
 use League\CommonMark\Extension\Mention\Generator\MentionGeneratorInterface;
 use League\CommonMark\Extension\Mention\Mention;
 use League\CommonMark\Extension\Mention\MentionExtension;
+use League\CommonMark\MarkdownConverter;
 use League\CommonMark\Node\Inline\AbstractInline;
 use PHPUnit\Framework\TestCase;
 
@@ -42,7 +38,7 @@
         $environment = Environment::createCommonMarkEnvironment();
         $environment->addExtension(new MentionExtension());
 
-        $converter = new CommonMarkConverter([], $environment);
+        $converter = new MarkdownConverter($environment);
 
         $this->assertEquals($expected, $converter->convertToHtml($input));
     }
@@ -60,7 +56,7 @@
 
         $environment = Environment::createCommonMarkEnvironment();
         $environment->addExtension(new MentionExtension());
-        $environment->setConfig([
+        $environment->mergeConfig([
             'mentions' => [
                 'github_handle' => [
                     'prefix'    => '@',
@@ -70,7 +66,7 @@
             ],
         ]);
 
-        $converter = new CommonMarkConverter([], $environment);
+        $converter = new MarkdownConverter($environment);
 
         $this->assertEquals($expected, $converter->convertToHtml($input));
     }
@@ -88,7 +84,7 @@
 
         $environment = Environment::createCommonMarkEnvironment();
         $environment->addExtension(new MentionExtension());
-        $environment->setConfig([
+        $environment->mergeConfig([
             'mentions' => [
                 'github_handle' => [
                     'prefix'    => '@',
@@ -102,7 +98,7 @@
             ],
         ]);
 
-        $converter = new CommonMarkConverter([], $environment);
+        $converter = new MarkdownConverter($environment);
 
         $this->assertEquals($expected, $converter->convertToHtml($input));
     }
@@ -120,7 +116,7 @@
 
         $environment = Environment::createCommonMarkEnvironment();
         $environment->addExtension(new MentionExtension());
-        $environment->setConfig([
+        $environment->mergeConfig([
             'mentions' => [
                 'github_handle' => [
                     'prefix'    => '@',
@@ -137,7 +133,7 @@
             ],
         ]);
 
-        $converter = new CommonMarkConverter([], $environment);
+        $converter = new MarkdownConverter($environment);
 
         $this->assertEquals($expected, $converter->convertToHtml($input));
     }
@@ -148,7 +144,7 @@
 
         $environment = Environment::createCommonMarkEnvironment();
         $environment->addExtension(new MentionExtension());
-        $environment->setConfig([
+        $environment->mergeConfig([
             'mentions' => [
                 'github_handle' => [
                     'prefix'    => '@',
@@ -158,47 +154,29 @@
             ],
         ]);
 
-        $converter = new CommonMarkConverter([], $environment);
+        $converter = new MarkdownConverter($environment);
 
         $converter->convertToHtml('');
     }
 
-<<<<<<< HEAD
     public function testLegacySymbolOption(): void
     {
         $this->expectException(InvalidOptionException::class);
-=======
-    public function testV2Configuration(): void
-    {
-        $input = <<<'EOT'
-You can follow the author of this library on Github - he's @colinodell!
-EOT;
-
-        $expected = <<<'EOT'
-<p>You can follow the author of this library on Github - he's <a href="https://github.com/colinodell">@colinodell</a>!</p>
-
-EOT;
->>>>>>> 8d66f5b0
-
-        $environment = Environment::createCommonMarkEnvironment();
-        $environment->addExtension(new MentionExtension());
-        $environment->setConfig([
-            'mentions' => [
-                'github_handle' => [
-<<<<<<< HEAD
+
+        $environment = Environment::createCommonMarkEnvironment();
+        $environment->addExtension(new MentionExtension());
+        $environment->mergeConfig([
+            'mentions' => [
+                'github_handle' => [
                     'symbol'    => '@',
-=======
-                    'prefix'    => '@',
->>>>>>> 8d66f5b0
                     'pattern'   => '[a-z\d](?:[a-z\d]|-(?=[a-z\d])){0,38}(?!\w)',
                     'generator' => 'https://github.com/%s',
                 ],
             ],
         ]);
 
-        $converter = new CommonMarkConverter([], $environment);
-
-<<<<<<< HEAD
+        $converter = new MarkdownConverter($environment);
+
         $converter->convertToHtml('foo');
     }
 
@@ -206,41 +184,20 @@
     {
         $this->expectException(InvalidOptionException::class);
 
-=======
-        $this->assertEquals($expected, $converter->convertToHtml($input));
-    }
-
-    public function testV2ConfigurationWithFullRegex(): void
-    {
-        $this->expectException(InvalidOptionException::class);
-
-        $input = <<<'EOT'
-You can follow the author of this library on Github - he's @colinodell!
-EOT;
-
->>>>>>> 8d66f5b0
-        $environment = Environment::createCommonMarkEnvironment();
-        $environment->addExtension(new MentionExtension());
-        $environment->setConfig([
-            'mentions' => [
-                'github_handle' => [
-                    'prefix'    => '@',
-<<<<<<< HEAD
+        $environment = Environment::createCommonMarkEnvironment();
+        $environment->addExtension(new MentionExtension());
+        $environment->mergeConfig([
+            'mentions' => [
+                'github_handle' => [
+                    'prefix'    => '@',
                     'pattern'   => '/[a-z\d](?:[a-z\d]|-(?=[a-z\d])){0,38}(?!\w)/i',
-=======
-                    'pattern'     => '/^[a-z\d](?:[a-z\d]|-(?=[a-z\d])){0,38}(?!\w)/',
->>>>>>> 8d66f5b0
                     'generator' => 'https://github.com/%s',
                 ],
             ],
         ]);
 
-        $converter = new CommonMarkConverter([], $environment);
-
-<<<<<<< HEAD
+        $converter = new MarkdownConverter($environment);
+
         $converter->convertToHtml('foo');
-=======
-        $converter->convertToHtml($input);
->>>>>>> 8d66f5b0
     }
 }