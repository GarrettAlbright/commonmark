<?php

declare(strict_types=1);

/*
 * This file is part of the league/commonmark package.
 *
 * (c) Colin O'Dell <colinodell@gmail.com>
 *
 * For the full copyright and license information, please view the LICENSE
 * file that was distributed with this source code.
 */

namespace League\CommonMark\Tests\Unit\Extension\HeadingPermalink;

use League\CommonMark\Configuration\Configuration;
use League\CommonMark\Event\DocumentParsedEvent;
use League\CommonMark\Exception\InvalidOptionException;
use League\CommonMark\Extension\CommonMark\Node\Block\Heading;
use League\CommonMark\Extension\HeadingPermalink\HeadingPermalink;
use League\CommonMark\Extension\HeadingPermalink\HeadingPermalinkProcessor;
use League\CommonMark\Node\Block\Document;
use League\CommonMark\Node\Inline\Text;
use League\CommonMark\Normalizer\TextNormalizerInterface;
use PHPUnit\Framework\TestCase;

final class HeadingPermalinkProcessorTest extends TestCase
{
    public function testNoConstructorArgsUsesADefaultSlugNormalizer(): void
    {
        $processor = new HeadingPermalinkProcessor();
        $processor->setConfiguration(new Configuration());

        $document = new Document();
        $document->appendChild($heading = new Heading(1));
        $heading->appendChild(new Text('Test Heading'));

        $event = new DocumentParsedEvent($document);
        $processor($event);

        $headingLink = $document->firstChild()->firstChild();
        \assert($headingLink instanceof HeadingPermalink);

        $this->assertSame('test-heading', $headingLink->getSlug());
    }

    public function testConstructorWithCustomSlugNormalizer(): void
    {
        $processor = new HeadingPermalinkProcessor(new class () implements TextNormalizerInterface {
            /**
             * {@inheritDoc}
             */
            public function normalize(string $text, $context = null): string
            {
                return 'custom-slug';
            }
        });
        $processor->setConfiguration(new Configuration());

        $document = new Document();
        $document->appendChild($heading = new Heading(1));
        $heading->appendChild(new Text('Test Heading'));

        $event = new DocumentParsedEvent($document);
        $processor($event);

        $headingLink = $document->firstChild()->firstChild();
        \assert($headingLink instanceof HeadingPermalink);

        $this->assertSame('custom-slug', $headingLink->getSlug());
    }

    public function testCustomSlugNormalizerOptionOverridesConstructor(): void
    {
        $processor = new HeadingPermalinkProcessor(new class () implements TextNormalizerInterface {
            /**
             * {@inheritDoc}
             */
            public function normalize(string $text, $context = null): string
            {
                return 'slug-via-constructor';
            }
        });

        $overridingSlugNormalizer = new class () implements TextNormalizerInterface {
            /**
             * {@inheritDoc}
             */
            public function normalize(string $text, $context = null): string
            {
                return 'slug-via-config';
            }
        };

        $processor->setConfiguration(new Configuration([
            'heading_permalink' => [
                'slug_normalizer' => $overridingSlugNormalizer,
            ],
        ]));

        $document = new Document();
        $document->appendChild($heading = new Heading(1));
        $heading->appendChild(new Text('Test Heading'));

        $event = new DocumentParsedEvent($document);
        $processor($event);

        $headingLink = $document->firstChild()->firstChild();
        \assert($headingLink instanceof HeadingPermalink);

        $this->assertSame('slug-via-config', $headingLink->getSlug());
    }

    public function testInvalidSlugNormalizerOption(): void
    {
        $this->expectException(InvalidOptionException::class);

        $processor = new HeadingPermalinkProcessor();
        $processor->setConfiguration(new Configuration([
            'heading_permalink' => [
<<<<<<< HEAD
                'slug_normalizer' => static function (string $text): string {
                    return \md5($text);
=======
                'slug_normalizer' => function (string $text) {
                    return md5($text);
>>>>>>> be270fa8
                },
            ],
        ]));

        $processor(new DocumentParsedEvent(new Document()));
    }

    public function testDuplicateSlugsAreMadeUnique(): void
    {
        $processor = new HeadingPermalinkProcessor();
        $processor->setConfiguration(new Configuration());

        $document = new Document();
        $document->appendChild($heading1 = new Heading(1, 'Test Heading'));
        $heading1->appendChild(new Text('Test Heading'));
        $document->appendChild($heading2 = new Heading(1, 'Test Heading'));
        $heading2->appendChild(new Text('Test Heading'));
        $document->appendChild($heading3 = new Heading(1, 'Test Heading 1'));
        $heading3->appendChild(new Text('Test Heading 1'));
        $document->appendChild($heading4 = new Heading(1, 'Test Heading'));
        $heading4->appendChild(new Text('Test Heading'));

        $event = new DocumentParsedEvent($document);
        $processor($event);

        /** @var HeadingPermalink $headingLink1 */
        $headingLink1 = $heading1->firstChild();
        $this->assertSame('test-heading', $headingLink1->getSlug());

        /** @var HeadingPermalink $headingLink2 */
        $headingLink2 = $heading2->firstChild();
        $this->assertSame('test-heading-1', $headingLink2->getSlug());

        /** @var HeadingPermalink $headingLink3 */
        $headingLink3 = $heading3->firstChild();
        $this->assertSame('test-heading-1-1', $headingLink3->getSlug());

        /** @var HeadingPermalink $headingLink4 */
        $headingLink4 = $heading4->firstChild();
        $this->assertSame('test-heading-2', $headingLink4->getSlug());

        // Test with a different document
        $document2 = new Document();
        $document2->appendChild($heading5 = new Heading(1, 'Test Heading'));
        $heading5->appendChild(new Text('Test Heading'));
        $document2->appendChild($heading6 = new Heading(1, 'Test Heading'));
        $heading6->appendChild(new Text('Test Heading'));

        $event = new DocumentParsedEvent($document2);
        $processor($event);

        /** @var HeadingPermalink $headingLink5 */
        $headingLink5 = $heading5->firstChild();
        $this->assertSame('test-heading', $headingLink5->getSlug());

        /** @var HeadingPermalink $headingLink6 */
        $headingLink6 = $heading6->firstChild();
        $this->assertSame('test-heading-1', $headingLink6->getSlug());
    }
}<|MERGE_RESOLUTION|>--- conflicted
+++ resolved
@@ -118,13 +118,8 @@
         $processor = new HeadingPermalinkProcessor();
         $processor->setConfiguration(new Configuration([
             'heading_permalink' => [
-<<<<<<< HEAD
                 'slug_normalizer' => static function (string $text): string {
                     return \md5($text);
-=======
-                'slug_normalizer' => function (string $text) {
-                    return md5($text);
->>>>>>> be270fa8
                 },
             ],
         ]));
@@ -138,50 +133,50 @@
         $processor->setConfiguration(new Configuration());
 
         $document = new Document();
-        $document->appendChild($heading1 = new Heading(1, 'Test Heading'));
+        $document->appendChild($heading1 = new Heading(1));
         $heading1->appendChild(new Text('Test Heading'));
-        $document->appendChild($heading2 = new Heading(1, 'Test Heading'));
+        $document->appendChild($heading2 = new Heading(1));
         $heading2->appendChild(new Text('Test Heading'));
-        $document->appendChild($heading3 = new Heading(1, 'Test Heading 1'));
+        $document->appendChild($heading3 = new Heading(1));
         $heading3->appendChild(new Text('Test Heading 1'));
-        $document->appendChild($heading4 = new Heading(1, 'Test Heading'));
+        $document->appendChild($heading4 = new Heading(1));
         $heading4->appendChild(new Text('Test Heading'));
 
         $event = new DocumentParsedEvent($document);
         $processor($event);
 
-        /** @var HeadingPermalink $headingLink1 */
         $headingLink1 = $heading1->firstChild();
+        \assert($headingLink1 instanceof HeadingPermalink);
         $this->assertSame('test-heading', $headingLink1->getSlug());
 
-        /** @var HeadingPermalink $headingLink2 */
         $headingLink2 = $heading2->firstChild();
+        \assert($headingLink2 instanceof HeadingPermalink);
         $this->assertSame('test-heading-1', $headingLink2->getSlug());
 
-        /** @var HeadingPermalink $headingLink3 */
         $headingLink3 = $heading3->firstChild();
+        \assert($headingLink3 instanceof HeadingPermalink);
         $this->assertSame('test-heading-1-1', $headingLink3->getSlug());
 
-        /** @var HeadingPermalink $headingLink4 */
         $headingLink4 = $heading4->firstChild();
+        \assert($headingLink4 instanceof HeadingPermalink);
         $this->assertSame('test-heading-2', $headingLink4->getSlug());
 
         // Test with a different document
         $document2 = new Document();
-        $document2->appendChild($heading5 = new Heading(1, 'Test Heading'));
+        $document2->appendChild($heading5 = new Heading(1));
         $heading5->appendChild(new Text('Test Heading'));
-        $document2->appendChild($heading6 = new Heading(1, 'Test Heading'));
+        $document2->appendChild($heading6 = new Heading(1));
         $heading6->appendChild(new Text('Test Heading'));
 
         $event = new DocumentParsedEvent($document2);
         $processor($event);
 
-        /** @var HeadingPermalink $headingLink5 */
         $headingLink5 = $heading5->firstChild();
+        \assert($headingLink5 instanceof HeadingPermalink);
         $this->assertSame('test-heading', $headingLink5->getSlug());
 
-        /** @var HeadingPermalink $headingLink6 */
         $headingLink6 = $heading6->firstChild();
+        \assert($headingLink6 instanceof HeadingPermalink);
         $this->assertSame('test-heading-1', $headingLink6->getSlug());
     }
 }