<?php

declare(strict_types=1);

/*
 * This file is part of the league/commonmark package.
 *
 * (c) Colin O'Dell <colinodell@gmail.com>
 *
 * For the full copyright and license information, please view the LICENSE
 * file that was distributed with this source code.
 */

namespace League\CommonMark\Tests\Unit\Extension\HeadingPermalink;

use League\CommonMark\Block\Element\Document;
use League\CommonMark\Block\Element\Heading;
use League\CommonMark\Event\DocumentParsedEvent;
use League\CommonMark\Exception\InvalidOptionException;
use League\CommonMark\Extension\HeadingPermalink\HeadingPermalink;
use League\CommonMark\Extension\HeadingPermalink\HeadingPermalinkProcessor;
use League\CommonMark\Extension\HeadingPermalink\SlugGenerator\SlugGeneratorInterface;
use League\CommonMark\Inline\Element\Text;
use League\CommonMark\Node\Node;
use League\CommonMark\Util\Configuration;
use PHPUnit\Framework\TestCase;

final class HeadingPermalinkProcessorTest extends TestCase
{
    public function testNoConstructorArgsUsesADefaultSlugGenerator(): void
    {
        $processor = new HeadingPermalinkProcessor();
        $processor->setConfiguration(new Configuration());

        $document = new Document();
        $document->appendChild($heading = new Heading(1, 'Test Heading'));
        $heading->appendChild(new Text('Test Heading'));

        $event = new DocumentParsedEvent($document);
        $processor($event);

        $headingLink = $document->firstChild()->firstChild();
        \assert($headingLink instanceof HeadingPermalink);

        $this->assertSame('test-heading', $headingLink->getSlug());
    }

    public function testConstructorWithCustomSlugGenerator(): void
    {
<<<<<<< HEAD
        $processor = new HeadingPermalinkProcessor(new class () implements SlugGeneratorInterface {
            public function createSlug(string $input): string
=======
        $processor = new HeadingPermalinkProcessor(new class() implements SlugGeneratorInterface {
            public function generateSlug(Node $node): string
>>>>>>> e525f587
            {
                return 'custom-slug';
            }
        });
        $processor->setConfiguration(new Configuration());

        $document = new Document();
        $document->appendChild($heading = new Heading(1, 'Test Heading'));
        $heading->appendChild(new Text('Test Heading'));

        $event = new DocumentParsedEvent($document);
        $processor($event);

        $headingLink = $document->firstChild()->firstChild();
        \assert($headingLink instanceof HeadingPermalink);

        $this->assertSame('custom-slug', $headingLink->getSlug());
    }

    public function testCustomSlugGeneratorOptionOverridesConstructor(): void
    {
<<<<<<< HEAD
        $processor = new HeadingPermalinkProcessor(new class () implements SlugGeneratorInterface {
            public function createSlug(string $input): string
=======
        $processor = new HeadingPermalinkProcessor(new class() implements SlugGeneratorInterface {
            public function generateSlug(Node $node): string
>>>>>>> e525f587
            {
                return 'slug-via-constructor';
            }
        });

<<<<<<< HEAD
        $overridingSlugGenerator = new class () implements SlugGeneratorInterface {
            public function createSlug(string $input): string
=======
        $overridingSlugGenerator = new class() implements SlugGeneratorInterface {
            public function generateSlug(Node $node): string
>>>>>>> e525f587
            {
                return 'slug-via-config';
            }
        };

        $processor->setConfiguration(new Configuration([
            'heading_permalink' => [
                'slug_generator' => $overridingSlugGenerator,
            ],
        ]));

        $document = new Document();
        $document->appendChild($heading = new Heading(1, 'Test Heading'));
        $heading->appendChild(new Text('Test Heading'));

        $event = new DocumentParsedEvent($document);
        $processor($event);

        $headingLink = $document->firstChild()->firstChild();
        \assert($headingLink instanceof HeadingPermalink);

        $this->assertSame('slug-via-config', $headingLink->getSlug());
    }

    public function testInvalidSlugGeneratorOption(): void
    {
        $this->expectException(InvalidOptionException::class);

        $processor = new HeadingPermalinkProcessor();
        $processor->setConfiguration(new Configuration([
            'heading_permalink' => [
                'slug_generator' => static function (string $text) {
                    return \md5($text);
                },
            ],
        ]));

        $processor(new DocumentParsedEvent(new Document()));
    }
}<|MERGE_RESOLUTION|>--- conflicted
+++ resolved
@@ -13,16 +13,16 @@
 
 namespace League\CommonMark\Tests\Unit\Extension\HeadingPermalink;
 
-use League\CommonMark\Block\Element\Document;
-use League\CommonMark\Block\Element\Heading;
+use League\CommonMark\Configuration\Configuration;
 use League\CommonMark\Event\DocumentParsedEvent;
 use League\CommonMark\Exception\InvalidOptionException;
+use League\CommonMark\Extension\CommonMark\Node\Block\Heading;
 use League\CommonMark\Extension\HeadingPermalink\HeadingPermalink;
 use League\CommonMark\Extension\HeadingPermalink\HeadingPermalinkProcessor;
 use League\CommonMark\Extension\HeadingPermalink\SlugGenerator\SlugGeneratorInterface;
-use League\CommonMark\Inline\Element\Text;
+use League\CommonMark\Node\Block\Document;
+use League\CommonMark\Node\Inline\Text;
 use League\CommonMark\Node\Node;
-use League\CommonMark\Util\Configuration;
 use PHPUnit\Framework\TestCase;
 
 final class HeadingPermalinkProcessorTest extends TestCase
@@ -33,7 +33,7 @@
         $processor->setConfiguration(new Configuration());
 
         $document = new Document();
-        $document->appendChild($heading = new Heading(1, 'Test Heading'));
+        $document->appendChild($heading = new Heading(1));
         $heading->appendChild(new Text('Test Heading'));
 
         $event = new DocumentParsedEvent($document);
@@ -47,13 +47,8 @@
 
     public function testConstructorWithCustomSlugGenerator(): void
     {
-<<<<<<< HEAD
         $processor = new HeadingPermalinkProcessor(new class () implements SlugGeneratorInterface {
-            public function createSlug(string $input): string
-=======
-        $processor = new HeadingPermalinkProcessor(new class() implements SlugGeneratorInterface {
             public function generateSlug(Node $node): string
->>>>>>> e525f587
             {
                 return 'custom-slug';
             }
@@ -61,7 +56,7 @@
         $processor->setConfiguration(new Configuration());
 
         $document = new Document();
-        $document->appendChild($heading = new Heading(1, 'Test Heading'));
+        $document->appendChild($heading = new Heading(1));
         $heading->appendChild(new Text('Test Heading'));
 
         $event = new DocumentParsedEvent($document);
@@ -75,25 +70,15 @@
 
     public function testCustomSlugGeneratorOptionOverridesConstructor(): void
     {
-<<<<<<< HEAD
         $processor = new HeadingPermalinkProcessor(new class () implements SlugGeneratorInterface {
-            public function createSlug(string $input): string
-=======
-        $processor = new HeadingPermalinkProcessor(new class() implements SlugGeneratorInterface {
             public function generateSlug(Node $node): string
->>>>>>> e525f587
             {
                 return 'slug-via-constructor';
             }
         });
 
-<<<<<<< HEAD
         $overridingSlugGenerator = new class () implements SlugGeneratorInterface {
-            public function createSlug(string $input): string
-=======
-        $overridingSlugGenerator = new class() implements SlugGeneratorInterface {
             public function generateSlug(Node $node): string
->>>>>>> e525f587
             {
                 return 'slug-via-config';
             }
@@ -106,7 +91,7 @@
         ]));
 
         $document = new Document();
-        $document->appendChild($heading = new Heading(1, 'Test Heading'));
+        $document->appendChild($heading = new Heading(1));
         $heading->appendChild(new Text('Test Heading'));
 
         $event = new DocumentParsedEvent($document);
