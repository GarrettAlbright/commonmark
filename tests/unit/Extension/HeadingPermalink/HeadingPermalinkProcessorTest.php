--- conflicted
+++ resolved
@@ -19,25 +19,14 @@
 use League\CommonMark\Extension\CommonMark\Node\Block\Heading;
 use League\CommonMark\Extension\HeadingPermalink\HeadingPermalink;
 use League\CommonMark\Extension\HeadingPermalink\HeadingPermalinkProcessor;
-<<<<<<< HEAD
-use League\CommonMark\Extension\HeadingPermalink\SlugGenerator\SlugGeneratorInterface;
 use League\CommonMark\Node\Block\Document;
 use League\CommonMark\Node\Inline\Text;
-use League\CommonMark\Node\Node;
-=======
-use League\CommonMark\Inline\Element\Text;
 use League\CommonMark\Normalizer\TextNormalizerInterface;
-use League\CommonMark\Util\Configuration;
->>>>>>> fb52dd0c
 use PHPUnit\Framework\TestCase;
 
 final class HeadingPermalinkProcessorTest extends TestCase
 {
-<<<<<<< HEAD
-    public function testNoConstructorArgsUsesADefaultSlugGenerator(): void
-=======
-    public function testNoConstructorArgsUsesADefaultSlugNormalizer()
->>>>>>> fb52dd0c
+    public function testNoConstructorArgsUsesADefaultSlugNormalizer(): void
     {
         $processor = new HeadingPermalinkProcessor();
         $processor->setConfiguration(new Configuration());
@@ -55,17 +44,13 @@
         $this->assertSame('test-heading', $headingLink->getSlug());
     }
 
-<<<<<<< HEAD
-    public function testConstructorWithCustomSlugGenerator(): void
+    public function testConstructorWithCustomSlugNormalizer(): void
     {
-        $processor = new HeadingPermalinkProcessor(new class () implements SlugGeneratorInterface {
-            public function generateSlug(Node $node): string
-=======
-    public function testConstructorWithCustomSlugNormalizer()
-    {
-        $processor = new HeadingPermalinkProcessor(new class() implements TextNormalizerInterface {
+        $processor = new HeadingPermalinkProcessor(new class () implements TextNormalizerInterface {
+            /**
+             * {@inheritDoc}
+             */
             public function normalize(string $text, $context = null): string
->>>>>>> fb52dd0c
             {
                 return 'custom-slug';
             }
@@ -85,29 +70,23 @@
         $this->assertSame('custom-slug', $headingLink->getSlug());
     }
 
-<<<<<<< HEAD
-    public function testCustomSlugGeneratorOptionOverridesConstructor(): void
+    public function testCustomSlugNormalizerOptionOverridesConstructor(): void
     {
-        $processor = new HeadingPermalinkProcessor(new class () implements SlugGeneratorInterface {
-            public function generateSlug(Node $node): string
-=======
-    public function testCustomSlugNormalizerOptionOverridesConstructor()
-    {
-        $processor = new HeadingPermalinkProcessor(new class() implements TextNormalizerInterface {
+        $processor = new HeadingPermalinkProcessor(new class () implements TextNormalizerInterface {
+            /**
+             * {@inheritDoc}
+             */
             public function normalize(string $text, $context = null): string
->>>>>>> fb52dd0c
             {
                 return 'slug-via-constructor';
             }
         });
 
-<<<<<<< HEAD
-        $overridingSlugGenerator = new class () implements SlugGeneratorInterface {
-            public function generateSlug(Node $node): string
-=======
-        $overridingSlugNormalizer = new class() implements TextNormalizerInterface {
+        $overridingSlugNormalizer = new class () implements TextNormalizerInterface {
+            /**
+             * {@inheritDoc}
+             */
             public function normalize(string $text, $context = null): string
->>>>>>> fb52dd0c
             {
                 return 'slug-via-config';
             }
@@ -132,24 +111,16 @@
         $this->assertSame('slug-via-config', $headingLink->getSlug());
     }
 
-<<<<<<< HEAD
-    public function testInvalidSlugGeneratorOption(): void
-=======
-    public function testInvalidSlugNormalizerOption()
->>>>>>> fb52dd0c
+    public function testInvalidSlugNormalizerOption(): void
     {
         $this->expectException(InvalidOptionException::class);
 
         $processor = new HeadingPermalinkProcessor();
         $processor->setConfiguration(new Configuration([
             'heading_permalink' => [
-<<<<<<< HEAD
-                'slug_generator' => static function (string $text) {
+                'slug_normalizer' => static function (string $text): string {
                     return \md5($text);
                 },
-=======
-                'slug_normalizer' => function (string $text) { return md5($text); },
->>>>>>> fb52dd0c
             ],
         ]));
 
