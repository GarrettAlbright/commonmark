--- conflicted
+++ resolved
@@ -32,11 +32,7 @@
         "github/gfm": "0.29.0",
         "michelf/php-markdown": "~1.4",
         "phpstan/phpstan": "^0.12",
-<<<<<<< HEAD
-        "phpunit/phpunit": "^8.5",
-=======
-        "phpunit/phpunit": "^7.5 || ^8.5 || ^9.2",
->>>>>>> 3504980b
+        "phpunit/phpunit": "^8.5 || ^9.2",
         "scrutinizer/ocular": "^1.5",
         "symfony/finder": "^4.2",
         "unleashedtech/php-coding-standard": "^2.2.1",
