version:
<<<<<<< HEAD
    '2.0':
        Getting Started:
            'Overview': '/2.0/'
            'Installation': '/2.0/installation/'
            'Upgrading from 1.4': '/2.0/upgrading/'
            'Changelog': '/2.0/changelog/'
        Usage:
            'Basic Usage': '/2.0/basic-usage/'
            'Configuration': '/2.0/configuration/'
            'Security': '/2.0/security/'
        Extensions:
            'Overview': '/2.0/extensions/overview/'
            'CommonMark': '/2.0/extensions/commonmark/'
            'Github-Flavored Markdown': '/2.0/extensions/github-flavored-markdown/'
            'Autolinks': '/2.0/extensions/autolinks/'
            'Disallowed Raw HTML': '/2.0/extensions/disallowed-raw-html/'
            'External Links': '/2.0/extensions/external-links/'
            'Heading Permalinks': '/2.0/extensions/heading-permalinks/'
            'Inlines Only': '/2.0/extensions/inlines-only/'
            'Smart Punctuation': '/2.0/extensions/smart-punctuation/'
            'Strikethrough': '/2.0/extensions/strikethrough/'
            'Tables': '/2.0/extensions/tables/'
            'Task Lists': '/2.0/extensions/task-lists/'
        Customization:
            'Overview': '/2.0/customization/overview/'
            'Environment': '/2.0/customization/environment/'
            'Extensions': '/2.0/customization/extensions/'
            'Event Dispatcher': '/2.0/customization/event-dispatcher/'
            'Cursor': '/2.0/customization/cursor/'
            'Block Parsing': '/2.0/customization/block-parsing/'
            'Inline Parsing': '/2.0/customization/inline-parsing/'
            'Delimiter Processing': '/2.0/customization/delimiter-processing/'
            'Abstract Syntax Tree': '/2.0/customization/abstract-syntax-tree/'
            'Rendering': '/2.0/customization/rendering/'
=======
    '1.5':
        Getting Started:
            'Overview': '/1.5/'
            'Installation': '/1.5/installation/'
            'Upgrading from 1.4': '/1.5/upgrading/'
            'Changelog': '/1.5/changelog/'
        Usage:
            'Basic Usage': '/1.5/basic-usage/'
            'Configuration': '/1.5/configuration/'
            'Security': '/1.5/security/'
            'Command Line': '/1.5/command-line/'
        Extensions:
            'Overview': '/1.5/extensions/overview/'
            'CommonMark': '/1.5/extensions/commonmark/'
            'Github-Flavored Markdown': '/1.5/extensions/github-flavored-markdown/'
            'Autolinks': '/1.5/extensions/autolinks/'
            'Disallowed Raw HTML': '/1.5/extensions/disallowed-raw-html/'
            'External Links': '/1.5/extensions/external-links/'
            'Heading Permalinks': '/1.5/extensions/heading-permalinks/'
            'Inlines Only': '/1.5/extensions/inlines-only/'
            'Smart Punctuation': '/1.5/extensions/smart-punctuation/'
            'Strikethrough': '/1.5/extensions/strikethrough/'
            'Table of Contents': '/1.5/extensions/table-of-contents/'
            'Tables': '/1.5/extensions/tables/'
            'Task Lists': '/1.5/extensions/task-lists/'
        Customization:
            'Overview': '/1.5/customization/overview/'
            'Environment': '/1.5/customization/environment/'
            'Extensions': '/1.5/customization/extensions/'
            'Event Dispatcher': '/1.5/customization/event-dispatcher/'
            'Cursor': '/1.5/customization/cursor/'
            'Block Parsing': '/1.5/customization/block-parsing/'
            'Inline Parsing': '/1.5/customization/inline-parsing/'
            'Delimiter Processing': '/1.5/customization/delimiter-processing/'
            'Abstract Syntax Tree': '/1.5/customization/abstract-syntax-tree/'
            'Block Rendering': '/1.5/customization/block-rendering/'
            'Inline Rendering': '/1.5/customization/inline-rendering/'
>>>>>>> fe222683
    '1.4':
        Getting Started:
            'Overview': '/1.4/'
            'Installation': '/1.4/installation/'
            'Upgrading from 1.3': '/1.4/upgrading/'
            'Changelog': '/1.4/changelog/'
        Usage:
            'Basic Usage': '/1.4/basic-usage/'
            'Configuration': '/1.4/configuration/'
            'Security': '/1.4/security/'
            'Command Line': '/1.4/command-line/'
        Extensions:
            'Overview': '/1.4/extensions/overview/'
            'CommonMark': '/1.4/extensions/commonmark/'
            'Github-Flavored Markdown': '/1.4/extensions/github-flavored-markdown/'
            'Autolinks': '/1.4/extensions/autolinks/'
            'Disallowed Raw HTML': '/1.4/extensions/disallowed-raw-html/'
            'External Links': '/1.4/extensions/external-links/'
            'Heading Permalinks': '/1.4/extensions/heading-permalinks/'
            'Inlines Only': '/1.4/extensions/inlines-only/'
            'Smart Punctuation': '/1.4/extensions/smart-punctuation/'
            'Strikethrough': '/1.4/extensions/strikethrough/'
            'Table of Contents': '/1.4/extensions/table-of-contents/'
            'Tables': '/1.4/extensions/tables/'
            'Task Lists': '/1.4/extensions/task-lists/'
        Customization:
            'Overview': '/1.4/customization/overview/'
            'Environment': '/1.4/customization/environment/'
            'Extensions': '/1.4/customization/extensions/'
            'Event Dispatcher': '/1.4/customization/event-dispatcher/'
            'Cursor': '/1.4/customization/cursor/'
            'Block Parsing': '/1.4/customization/block-parsing/'
            'Inline Parsing': '/1.4/customization/inline-parsing/'
            'Delimiter Processing': '/1.4/customization/delimiter-processing/'
            'Abstract Syntax Tree': '/1.4/customization/abstract-syntax-tree/'
            'Block Rendering': '/1.4/customization/block-rendering/'
            'Inline Rendering': '/1.4/customization/inline-rendering/'
    '1.3':
        Getting Started:
            'Overview': '/1.3/'
            'Installation': '/1.3/installation/'
            'Upgrading from 1.0': '/1.3/upgrading/'
            'Changelog': '/1.3/changelog/'
        Usage:
            'Basic Usage': '/1.3/basic-usage/'
            'Configuration': '/1.3/configuration/'
            'Security': '/1.3/security/'
            'Command Line': '/1.3/command-line/'
        Extensions:
            'Overview': '/1.3/extensions/overview/'
            'CommonMark': '/1.3/extensions/commonmark/'
            'Github-Flavored Markdown': '/1.3/extensions/github-flavored-markdown/'
            'Autolinks': '/1.3/extensions/autolinks/'
            'Disallowed Raw HTML': '/1.3/extensions/disallowed-raw-html/'
            'External Links': '/1.3/extensions/external-links/'
            'Inlines Only': '/1.3/extensions/inlines-only/'
            'Smart Punctuation': '/1.3/extensions/smart-punctuation/'
            'Strikethrough': '/1.3/extensions/strikethrough/'
            'Tables': '/1.3/extensions/tables/'
            'Task Lists': '/1.3/extensions/task-lists/'
        Customization:
            'Overview': '/1.3/customization/overview/'
            'Environment': '/1.3/customization/environment/'
            'Extensions': '/1.3/customization/extensions/'
            'Event Dispatcher': '/1.3/customization/event-dispatcher/'
            'Cursor': '/1.3/customization/cursor/'
            'Block Parsing': '/1.3/customization/block-parsing/'
            'Inline Parsing': '/1.3/customization/inline-parsing/'
            'Delimiter Processing': '/1.3/customization/delimiter-processing/'
            'Abstract Syntax Tree': '/1.3/customization/abstract-syntax-tree/'
            'Block Rendering': '/1.3/customization/block-rendering/'
            'Inline Rendering': '/1.3/customization/inline-rendering/'
    '1.0':
        Getting Started:
            'Overview': '/1.0/'
            'Installation': '/1.0/installation/'
            'Upgrading from 0.19': '/1.0/upgrading/'
            'Changelog': '/1.0/changelog/'
        Usage:
            'Basic Usage': '/1.0/basic-usage/'
            'Configuration': '/1.0/configuration/'
            'Security': '/1.0/security/'
            'Command Line': '/1.0/command-line/'
        Customization:
            'Overview': '/1.0/customization/overview/'
            'Environment': '/1.0/customization/environment/'
            'Extensions': '/1.0/customization/extensions/'
            'Event Dispatcher': '/1.0/customization/event-dispatcher/'
            'Cursor': '/1.0/customization/cursor/'
            'Block Parsing': '/1.0/customization/block-parsing/'
            'Inline Parsing': '/1.0/customization/inline-parsing/'
            'Delimiter Processing': '/1.0/customization/delimiter-processing/'
            'Abstract Syntax Tree': '/1.0/customization/abstract-syntax-tree/'
            'Block Rendering': '/1.0/customization/block-rendering/'
            'Inline Rendering': '/1.0/customization/inline-rendering/'
    '0.19':
        Getting Started:
            'Overview': '/0.19/'
            'Installation': '/0.19/installation/'
            'Upgrading from 0.18': '/0.19/upgrading/'
            'Changelog': '/0.19/changelog/'
        Usage:
            'Basic Usage': '/0.19/basic-usage/'
            'Configuration': '/0.19/configuration/'
            'Security': '/0.19/security/'
            'Command Line': '/0.19/command-line/'
        Customization:
            'Overview': '/0.19/customization/overview/'
            'Environment': '/0.19/customization/environment/'
            'Extensions': '/0.19/customization/extensions/'
            'Cursor': '/0.19/customization/cursor/'
            'Block parsing': '/0.19/customization/block-parsing/'
            'Inline parsing': '/0.19/customization/inline-parsing/'
            'Abstract Syntax Tree': '/0.19/customization/abstract-syntax-tree/'
            'Document Processing': '/0.19/customization/document-processing/'
            'Block rendering': '/0.19/customization/block-rendering/'
            'Inline rendering': '/0.19/customization/inline-rendering/'
upgrading:
    Upgrading Guide:
        Release Notes: '/releases/'
<<<<<<< HEAD
        From 1.4 to 2.0: '/2.0/upgrading'
=======
        From 1.4 to 1.5: '/1.5/upgrading'
>>>>>>> fe222683
        From 1.3 to 1.4: '/1.4/upgrading'
        From 1.x to 1.3: '/1.3/upgrading'
        From 0.19 to 1.0: '/1.0/upgrading'
        From 0.18 to 0.19: '/0.19/upgrading'<|MERGE_RESOLUTION|>--- conflicted
+++ resolved
@@ -1,5 +1,4 @@
 version:
-<<<<<<< HEAD
     '2.0':
         Getting Started:
             'Overview': '/2.0/'
@@ -34,7 +33,6 @@
             'Delimiter Processing': '/2.0/customization/delimiter-processing/'
             'Abstract Syntax Tree': '/2.0/customization/abstract-syntax-tree/'
             'Rendering': '/2.0/customization/rendering/'
-=======
     '1.5':
         Getting Started:
             'Overview': '/1.5/'
@@ -72,7 +70,6 @@
             'Abstract Syntax Tree': '/1.5/customization/abstract-syntax-tree/'
             'Block Rendering': '/1.5/customization/block-rendering/'
             'Inline Rendering': '/1.5/customization/inline-rendering/'
->>>>>>> fe222683
     '1.4':
         Getting Started:
             'Overview': '/1.4/'
@@ -193,11 +190,8 @@
 upgrading:
     Upgrading Guide:
         Release Notes: '/releases/'
-<<<<<<< HEAD
-        From 1.4 to 2.0: '/2.0/upgrading'
-=======
+        From 1.5 to 2.0: '/2.0/upgrading'
         From 1.4 to 1.5: '/1.5/upgrading'
->>>>>>> fe222683
         From 1.3 to 1.4: '/1.4/upgrading'
         From 1.x to 1.3: '/1.3/upgrading'
         From 0.19 to 1.0: '/1.0/upgrading'
