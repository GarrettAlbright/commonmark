--- conflicted
+++ resolved
@@ -6,13 +6,10 @@
 repository: commonmark
 default_version: '1.5'
 releases:
-<<<<<<< HEAD
   next:
     '2.0':
       documentation_link: '/2.0/'
-=======
   current:
->>>>>>> 5ad86b06
     '1.5':
       documentation_link: '/1.5/'
   previous:
@@ -22,11 +19,7 @@
       documentation_link: '/1.3/'
   legacy:
     '1.0':
-<<<<<<< HEAD
       documentation_link: '/1.0/'
-=======
-        documentation_link: '/1.0/'
->>>>>>> 5ad86b06
     '0.19':
       documentation_link: '/0.19/'
 author:
