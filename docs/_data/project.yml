--- conflicted
+++ resolved
@@ -7,13 +7,10 @@
 default_version: '1.4'
 releases:
   next:
-<<<<<<< HEAD
     '2.0':
       documentation_link: '/2.0/'
-=======
     '1.5':
       documentation_link: '/1.5/'
->>>>>>> fe222683
   current:
     '1.4':
       documentation_link: '/1.4/'
