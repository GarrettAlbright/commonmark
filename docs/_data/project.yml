title: league/commonmark
tagline: Markdown done right
description: PHP Markdown parser featuring support for CommonMark, GFM, and custom extensions
site_title: CommonMark for PHP
google_analytics_tracking_id: UA-137970568-1
repository: commonmark
default_version: '1.6'
releases:
  next:
<<<<<<< HEAD
    '2.0':
      documentation_link: '/2.0/'
=======
  current:
>>>>>>> 0c104b2b
    '1.6':
      documentation_link: '/1.6/'
  previous:
    '1.5':
      documentation_link: '/1.5/'
  legacy:
    '1.4':
      documentation_link: '/1.4/'
    '1.3':
      documentation_link: '/1.3/'
    '1.0':
      documentation_link: '/1.0/'
    '0.19':
      documentation_link: '/0.19/'
author:
    name: Colin O'Dell
    twitter_account: colinodell
    website: https://www.colinodell.com
highlights:
    description: "The PHP <code>CommonMark</code> parser is a robust, highly-extensible Markdown parser for PHP based on the <a href=\"https://spec.commonmark.org/\">CommonMark</a> and <a href=\"https://github.github.com/gfm/\">GitHub-Flavored Markdown</a> specifications."
    features:
        - The only PHP library fully compatible with the CommonMark and GitHub-Flavored Markdown specs
        - Highly extensible architecture supports custom syntax and other customizations
        - Community extensions and integrations for popular frameworks and CMSes
        - Easy-to-use API
composer: "$ composer require league/commonmark"<|MERGE_RESOLUTION|>--- conflicted
+++ resolved
@@ -7,12 +7,9 @@
 default_version: '1.6'
 releases:
   next:
-<<<<<<< HEAD
     '2.0':
       documentation_link: '/2.0/'
-=======
   current:
->>>>>>> 0c104b2b
     '1.6':
       documentation_link: '/1.6/'
   previous:
