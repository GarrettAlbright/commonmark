{% assign version = page.url | remove_first: "/" | split: "/" | first %}
{% assign upgrading = false %}
{% if version == '' or version == 'releases' %}
    {% assign version = site.data.project.default_version %}
    {% assign upgrading = true %}
{% endif %}
{% capture version_type %}{{ version|get_version_type }}{% endcapture %}
{% capture version_home %}/{{ version }}/{% endcapture %}
<!DOCTYPE html>
<html lang="en">
<head>
    <meta charset="utf-8">
    <meta http-equiv="X-UA-Compatible" content="IE=edge">
    <meta name="viewport" content="width=device-width, initial-scale=1">
    {% if page.description %}
        <meta name="description" content="{{ page.description }}">
    {% else if site.data.project.description %}
        <meta name="description" content="{{ site.data.project.description }}">
    {% endif %}
    <meta name="docsearch:version" content="{{ version }}">
    {% if page.url == '/' %}
        <title>{{ site.data.project.site_title }} - {{ site.data.project.tagline }}</title>
    {% else %}
        <title>{{ page.title }} - {{ site.data.project.site_title }}</title>
    {% endif %}
    <link rel="icon" type="image/x-icon" href="//theme.thephpleague.com/img/favicon.ico" />
    <link rel="apple-touch-icon-precomposed" href="//theme.thephpleague.com/img/apple-touch-icon-precomposed.png">
    <meta name="twitter:card" content="summary_large_image" />
    <meta name="twitter:site" content="@thephpleague" />
    <meta name="twitter:creator" content="@colinodell" />
    <meta property="og:url" content="https://commonmark.thephpleague.com{{ page.url }}" />
    {% if page.url == '/' %}
        <meta property="og:title" content="{{ site.data.project.site_title }} - {{ site.data.project.tagline }}" />
    {% else %}
        <meta property="og:title" content="{{ page.title }} - {{ site.data.project.site_title }}" />
    {% endif %}
    {% if page.description %}
        <meta property="og:description" content="{{ page.description }}" />
    {% else %}
        <meta property="og:description" content="{{ site.data.project.description }}" />
    {% endif %}
    <meta property="og:image" content="https://commonmark.thephpleague.com/images/commonmark-social.png" />
    <link rel="stylesheet" href="//theme.thephpleague.com/css/all.css?{{ site.github.build_revision }}">
    <link rel="stylesheet" href="/custom.css?{{ site.github.build_revision }}">
    <link href="//maxcdn.bootstrapcdn.com/font-awesome/4.7.0/css/font-awesome.min.css" rel="stylesheet">
    <link rel="stylesheet" href="https://cdn.jsdelivr.net/npm/docsearch.js@2/dist/cdn/docsearch.min.css">
    <link rel="stylesheet" href="/support.css?{{ site.github.build_revision }}">
    <link rel="stylesheet" href="https://cdnjs.cloudflare.com/ajax/libs/font-awesome/5.13.0/css/all.min.css" integrity="sha256-h20CPZ0QyXlBuAw7A+KluUYx/3pK+c7lYEpqLTlxjYQ=" crossorigin="anonymous" />
    <script async src="https://www.googletagmanager.com/gtag/js?id={{ site.data.project.google_analytics_tracking_id }}"></script>
    <script>
        window.dataLayer = window.dataLayer || [];
        function gtag() { dataLayer.push(arguments);}
        gtag('js', new Date());
        gtag('config', '{{  site.data.project.google_analytics_tracking_id }}');
    </script>
</head>
<body>
<header>
    <div class="header-content">
        <h1 class="title">
            <a class="logo" href="/">
            <span class="name">
                <em>League\</em>CommonMark
            </span>
            </a>
        </h1>
        <div class="search"><input type="search" id="doc-search" placeholder="search the docs..."></div>
        <nav class="versions">
            <h2>{% if upgrading == true %}Notes{% else %}v{{ version }}{% endif %} &#9662;</h2>
            <ul>
            {% for v in site.data.menu.version %}
                <li {% if version == v[0] and upgrading == false %}class="selected"{% endif %}><a href="{{ v[0] | get_version_link : page.url }}">v{{ v[0] }}</a></li>
            {% endfor %}
                <li {% if upgrading == true %}class="selected"{% endif %}><a href="/releases/">Notes</a></li>
            </ul>
        </nav>
    </div>
</header>

<input type="checkbox" id="menu">
<label for="menu" onclick>
    <div class="closed">&#9776;</div>
    <div class="open">&#10799;</div>
</label>

<main>
    <menu>
        <div class="versions-small">
        <h2>Versions</h2>
            <ul>
        {% for v in site.data.menu.version %}
                <li {% if version == v[0] and upgrading == false %}class="selected"{% endif %}>
                    <a href="/{{ v[0] }}/">{{ v[0] }}</a>
                </li>
        {% endfor %}
                <li {% if upgrading == true %}class="selected"{% endif %}><a href="/releases/">Releases Notes</a></li>
            </ul>
        </div>

        {% if upgrading == false %}
            {% for section in site.data.menu.version[version] %}
            <div class="menu-section">
                <h2>{{ section[0] }}</h2>
                <ul>
                    {% for link in section[1] %}
                        <li {% if page.url == link[1] %}class="selected"{% endif %}>
                            <a href="{{ link[1] }}">{{ link[0] }}</a>
                        </li>
                    {% endfor %}
                </ul>
            </div>
            {% endfor %}
        {% else %}
            {% for section in site.data.menu.upgrading %}
                <h2>{{ section[0] }}</h2>
                <ul>
                    {% for link in section[1] %}
                        <li {% if page.url == link[1] %}class="selected"{% endif %}>
                            <a href="{{ link[1] }}">{{ link[0] }}</a>
                        </li>
                    {% endfor %}
                </ul>
            {% endfor %}
        {% endif %}
    </menu>
    <article>
    {% if version_type == 'next' %}
        <p class="message-notice">This is the documentation for the upcoming <code>version {{ version }}</code>. This is a work in progress</p>
    {% endif %}

    {% if version_type == 'previous' %}
        <p class="message-notice">This is the documentation for <code>version {{ version }}</code>. Please consider upgrading your code to <a href="{{ site.data.project.default_version|get_documentation_link }}">the latest stable version</a></p>
    {% endif %}

    {% if version_type == 'legacy' %}
        <p class="message-warning">This is the documentation for the unsupported <code>version {{ version }}</code>. Please consider upgrading your code to <a href="{{ site.data.project.default_version|get_documentation_link }}">the latest stable version</a></p>
    {% endif %}

        {{ content }}
    </article>

    <aside class="support-banner-wrapper" x-data="{ show: false }" x-show.transition="show" x-init="h = localStorage.getItem('hideBanner'); (h === null || h < (new Date().getTime())) ? (setTimeout(() => show = true, 500)) : (show = false)">
        <div class="support-banner">
            <p class="support-banner-left">
                <strong>Love PHP Commonmark?</strong>
                <span class="hidden sm:inline-block lg:hidden">
                    Show your support!
                </span>

                <span class="hidden lg:inline-block">
                    Support development via monthly sponsorship or a one-time donation!
                </span>
            </p>

            <div class="support-banner-right">
<<<<<<< HEAD
                <a href="https://github.com/sponsors/colinodell" class="support-button support-button-sponsor">
                    <i class="fas fa-heart fa-fw"></i> Sponsor
=======
                <a href="https://www.colinodell.com/sponsor" class="support-button support-button-sponsor">
                    <i class="fas fa-heart fa-fw" aria-hidden="true"></i> Sponsor
>>>>>>> d70928db
                </a>

                <a href="https://www.paypal.me/colinpodell/10.00" class="support-button support-button-donate">
                    <i class="fas fa-donate fa-fw" aria-hidden="true"></i> Donate
                </a>
            </div>

            <button x-on:click="localStorage.setItem('hideBanner', new Date().getTime() + (7*24*60*60*1000)); show = false" class="support-banner-close">
                <i class="fas fa-times" aria-hidden="true"></i>
            </button>
        </div>
    </aside>
</main>

<footer>
    <span>&copy; Copyright <a href="https://www.colinodell.com">Colin O'Dell</a> &amp; <a href="//thephpleague.com">The League of Extraordinary Packages</a>.</span>
    <span>Site design by <a href="//reinink.ca">Jonathan Reinink</a> and <a href="//nyamsprod.com">Ignace Nyamagana Butera</a>.</span>
</footer>
<script src="/custom.js?{{ site.github.build_revision }}"></script>
<script src="https://cdn.jsdelivr.net/npm/docsearch.js@2/dist/cdn/docsearch.min.js"></script>
<script src="https://cdn.jsdelivr.net/gh/alpinejs/alpine@v2.x.x/dist/alpine.min.js" defer></script>
<script> docsearch({
    apiKey: '8f6d6eb939fe0df83616a0bb240332c8',
    indexName: 'commonmark-thephpleague',
    inputSelector: '#doc-search',
    algoliaOptions: { 'facetFilters': ["version:{{ version }}"] },
    debug: false // Set debug to true if you want to inspect the dropdown
});
</script>
</body>
</html><|MERGE_RESOLUTION|>--- conflicted
+++ resolved
@@ -153,13 +153,8 @@
             </p>
 
             <div class="support-banner-right">
-<<<<<<< HEAD
                 <a href="https://github.com/sponsors/colinodell" class="support-button support-button-sponsor">
-                    <i class="fas fa-heart fa-fw"></i> Sponsor
-=======
-                <a href="https://www.colinodell.com/sponsor" class="support-button support-button-sponsor">
                     <i class="fas fa-heart fa-fw" aria-hidden="true"></i> Sponsor
->>>>>>> d70928db
                 </a>
 
                 <a href="https://www.paypal.me/colinpodell/10.00" class="support-button support-button-donate">
