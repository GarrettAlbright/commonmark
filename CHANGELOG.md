--- conflicted
+++ resolved
@@ -4,49 +4,7 @@
 
 ## [Unreleased][unreleased]
 
-<<<<<<< HEAD
 See <https://commonmark.thephpleague.com/2.0/upgrading/> for detailed information on upgrading to version 2.0.
-=======
-### Added
-
- - Added the ability to render `TableOfContents` nodes anywhere in a document (given by a placeholder)
- - Added the ability to properly clone `Node` objects
- - Added new classes:
-   - `TableOfContentsGenerator`
-   - `TableOfContentsGeneratorInterface`
-   - `TableOfContentsPlaceholder`
-   - `TableOfContentsPlaceholderParser`
-   - `TableOfContentsPlaceholderRenderer`
-
-### Changed
-
- - "Moved" the `TableOfContents` class into a new `Node` sub-namespace (with backward-compatibility)
-
-### Deprecated
-
- - Deprecated `League\CommonMark\Extension\TableOfContents\TableOfContents` (use the one in the new `Node` sub-namespace instead)
- - Deprecated the `STYLE_` and `NORMALIZE_` constants in `TableOfContentsBuilder` (use the ones in `TableOfContentsGenerator` instead)
-
-## [1.4.3] - 2020-05-04
-
-### Fixed
-
- - Fixed certain Unicode letters, numbers, and marks not being preserved when generating URL slugs (#467)
-
-## [1.4.2] - 2020-04-24
-
-### Fixed
-
- - Fixed inline code blocks not be included within heading permalinks (#457)
-
-## [1.4.1] - 2020-04-20
-
-### Fixed
-
- - Fixed BC break caused by ConverterInterface alias not being used by some DI containers (#454)
-
-## [1.4.0] - 2020-04-18
->>>>>>> fe222683
 
 ### Added
 
@@ -64,11 +22,6 @@
    - `InlineParserEngineInterface`
    - `MarkdownParserState`
    - `MarkdownParserStateInterface`
-   - `TableOfContentsGenerator`
-   - `TableOfContentsGeneratorInterface`
-   - `TableOfContentsPlaceholder`
-   - `TableOfContentsPlaceholderParser`
-   - `TableOfContentsPlaceholderRenderer`
  - Added several new methods:
    - `FencedCode::setInfo()`
    - `Heading::setLevel()`
@@ -83,8 +36,6 @@
    - `TableCell::setType()`
    - `TableCell::getAlign()`
    - `TableCell::setAlign()`
- - Added the ability to properly clone `Node` objects
- - Added the ability to render `TableOfContents` nodes anywhere in a document (given by a placeholder)
  - Added purity markers throughout the codebase (verified with Psalm)
 
 ### Changed
@@ -186,4 +137,4 @@
    - `RegexHelper::REGEX_WHITESPACE`
  - Removed the second `$contents` argument from the `Heading` constructor
 
-[unreleased]: https://github.com/thephpleague/commonmark/compare/1.4...master+[unreleased]: https://github.com/thephpleague/commonmark/compare/1.5...master