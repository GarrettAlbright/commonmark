# Change Log
All notable changes to this project will be documented in this file.
Updates should follow the [Keep a CHANGELOG](http://keepachangelog.com/) principles.

## [Unreleased][unreleased]

<<<<<<< HEAD
### Added

 - The priority of parsers, processors, and renderers can now be set when `add()`ing them; you no longer need to rely on the order in which they are added
 - Added support for trying multiple parsers per block/inline
 - Extracted two new base interfaces from `Environment`:
   - `EnvironmentInterface`
   - `ConfigurableEnvironmentInterface`
 - Made some minor optimizations here and there

### Changed

 - Pretty much everything now has parameter and return types (#346)
 - `Environment` is now a `final` class
 - `Environment::getBlockRendererForClass()` was replaced with `Environment::getBlockRenderersForClass()` (note the added `s`)
 - `Environment::getInlineRendererForClass()` was replaced with `Environment::getInlineRenderersForClass()` (note the added `s`)
 - The `Environment::get____()` methods now return an iterator instead of an array
 - `Context::addBlock()` no longer returns the same block instance you passed into the method, as this served no useful purpose
 - `RegexHelper::isEscapable()` no longer accepts `null` values
 - `Node::replaceChildren()` now accepts any type of `iterable`, not just `array`s

### Removed

 - Removed support for PHP 5.6 and 7.0 (#346)
 - Removed support for `add()`ing parsers with just the target block/inline class name - you need to include the full namespace now
 - Removed the following unused methods from `Environment`:
   - `getInlineParser($name)`
   - `getInlineParsers()`
   - `createInlineParserEngine()`
 - Removed the unused `getName()` methods:
   - `AbstractBlockParser::getName()`
   - `AbstractInlineParser::getName()`
   - `BlockParserInterface::getName()`
   - `InlinerParserInterface::getName()`
 - Removed the now-useless classes:
   - `AbstractBlock`
   - `AbstractInlinerParser`
   - `InlineContainer`
 - Removed previously-deprecated functionality:
   - `InlineContainer` class
   - `RegexHelper::$instance`
   - `RegexHelper::getInstance()`
   - `RegexHelper::getPartialRegex()`
   - `RegexHelper::getHtmlTagRegex()`
   - `RegexHelper::getLinkTitleRegex()`
   - `RegexHelper::getLinkDestinationBracesRegex()`
   - `RegexHelper::getThematicBreakRegex()`
 - Removed the second `$preserveEntities` parameters from `Xml:escape()`
=======
## [0.18.5] - 2019-03-28

### Fixed

 - Fixed the adjoining `Text` collapser not handling the full tree (thephpleague/commonmark-ext-autolink#10)
>>>>>>> c349848b

## [0.18.4] - 2019-03-23

### Changed

 - Modified how URL normalization decodes certain characters in order to align with the JS library's output
 - Disallowed unescaped `(` in parenthesized link title

### Fixed

 - Fixed two exponential backtracking issues

## [0.18.3] - 2019-03-21

This is a **security update** release.

### Changed

 - XML/HTML entities in attributes will no longer be preserved when rendering (#353)

### Fixed

 - Fix XSS vulnerability caused by improper preservation of entities when rendering (#353)

### Deprecated

 - Deprecated the `$preserveEntites` argument of `Xml::escape()` for removal in the next release (#353)

## [0.18.2] - 2019-03-16

### Fixed

 - Fixed adjoining `Text` elements not being collapsed after delimiter processing

### Deprecated

 - Deprecated the `CommonmarkConverter::VERSION` constant for removal in 1.0.0

## [0.18.1] - 2018-12-29

This is a **security update** release.

### Fixed

 - Fix XSS vulnerability caused by URL normalization not handling/encoding newlines properly (#337, CVE-2018-20583)

## [0.18.0] - 2018-09-18

### Added

 - Added `ConverterInterface` to `Converter` and `CommonMarkConverter` (#330)
 - Added `ListItem::getListData()` method (#329)

### Changed

 - Links with `target="_blank"` will also get `rel="noopener noreferrer"` by default (#331)
 - Implemented several performance optimizations (#324)

## [0.17.5] - 2018-03-29

### Fixed

 - Fixed incorrect version constant value (again)
 - Fixed release checklist to prevent the above from happening
 - Fixed incorrect dates in CHANGELOG

## [0.17.4] - 2018-03-28

### Added

 - Added `ListBlock::setTight()` method

## [0.17.3] - 2018-03-26

### Fixed

 - Fixed incorrect version constant value

## [0.17.2] - 2018-03-25

### Added

 - Added new `RegexHelper::isEscapable()` method

### Fixed

 - Fixed spec compliance bug where escaped spaces should not be allowed in link destinations

## [0.17.1] - 2018-03-18

### Added

 - Added a new constant containing the current version: `CommonMarkConverter::VERSION` (#314)

## [0.17.0] - 2017-12-30

This release contains several breaking changes and a minimum PHP version bump - see <UPGRADE.md> for more details.

### Added

 - Added new `max_nesting_level` setting (#243)
 - Added minor performance optimizations to `Cursor`

### Changed

 - Minimum PHP version is now 5.6.5.
 - All full and partial regular expressions in `RegexHelper` are now defined as constants instead of being built on-the-fly.
 - `Cursor::saveState()` now returns an `array` instead of a `CursorState` object.
 - `Cursor::restoreState()` now accepts an `array` parameter instead of a `CursorState` object.
 - Saving/restoring the Cursor state no longer tracks things that don't change (like the text content).
 - `RegexHelper` is now `final`.
 - References to `InlineContainer` changed to new `InlineContainerInterface` interface.
 - `MiscExtension::addInlineParser()` and `MiscExtension::addBlockRenderer()` now return `$this` instead of nothing.

### Fixed
 - Fixed `Reference::normalizeReference()` not properly collapsing whitespace to a single space

### Deprecated

 - `RegexHelper::getInstance()` and all instance (non-static) methods have been deprecated.
 - The `InlineContainer` interface has been deprecated. Use `InlineContainerInterface` instead.

### Removed

 - Removed support for PHP 5.4 and 5.5.
 - Removed `CursorState` class
 - Removed all previous deprecations:
   - `Cursor::getFirstNonSpacePosition()`
   - `Cursor::getFirstNonSpaceCharacter()`
   - `Cursor::advanceWhileMatches()`
   - `Cursor::advanceToFirstNonSpace()`
   - `ElementRendererInterface::escape()`
   - `HtmlRenderer::escape()`
   - `RegexHelper::REGEX_UNICODE_WHITESPACE`
   - `RegexHelper::getLinkDestinationRegex()`

## [0.16.0] - 2017-10-30

This release contains breaking changes, several performance improvements, and two deprecations:

### Added

 - Added new `Xml` utility class; moved HTML/XML escaping logic into there (see deprecations below)

### Changed

 - `Environment::getInlineParsersForCharacter()` now returns an empty array (instead of `null`) when no matching parsers are found
 - Three utility classes are now marked `final`:
   - `Html5Entities`
   - `LinkParserHelper`
   - `UrlEncoder`

### Fixed

 - Improved performance of several methods (for a 10% overall performance boost - #292)

### Deprecated

The following methods were deprecated and are scheduled for removal in 0.17.0 or 1.0.0 (whichever comes first).  See <UPGRADE.md> for more information.

 - `Cursor::advanceWhileMatches()` deprecated; use `Cursor::match()` instead.
 - `HtmlRenderer::escape()` deprecated; use `Xml::escape()` instead.

### Removed

 - Removed `DelimiterStack::findFirstMatchingOpener()` which was previously deprecated in 0.15.0

## [0.15.7] - 2017-10-26

### Fixed

 - Improved performance of `Cursor::advanceBy()` (for a 16% performance boost)

## [0.15.6] - 2017-08-08

### Fixed

 - Fixed URI normalization not properly encoding/decoding special characters in certain cases (#287)

## [0.15.5] - 2017-08-05

This release bumps spec compliance to 0.28 without breaking changes to the API.

### Added

 - Project is now tested against PHP 7.2

### Changed

 - Bumped CommonMark spec target to 0.28
 - Changed internal implementation of `LinkParserHelper::parseLinkDestination()` to allow nested parens
 - Changed precedence of strong/emph when both nestings are possible (rule 14)
 - Allow tabs before and after ATX closing header

### Fixed

 - Fixed HTML type 6 block regex matching against `<pre>` (it shouldn't) and not matching `<iframe>` (it should)
 - Fixed reference parser incorrectly handling escaped `]` characters
 - Fixed "multiple of 3" delimiter run calculations

### Deprecated

An unused constant and static method were deprecated and will be removed in a future release.  See <UPGRADE.md> for more information.

 - Deprecated `RegexHelper::REGEX_UNICODE_WHITESPACE` (no longer used)
 - Deprecated `RegexHelper::getLinkDestinationRegex()` (no longer used)

## [0.15.4] - 2017-05-09

### Added

 - Added new methods to `Cursor` (#280):
   - `advanceToNextNonSpaceOrNewline()` - Identical replacement for the (now-deprecated) `advanceToFirstNonSpace()` method
   - `advanceToNextNonSpaceOrTab()` - Similar replacement for `advanceToFirstNonSpace()` but with proper tab handling
   - `getNextNonSpaceCharacter()` - Identical replacement for the (now-deprecated) `getFirstNonSpaceCharacter()` method
   - `getNextNonSpacePosition()` - Identical replacement for the (now-deprecated) `getFirstNonSpacePosition()` method
 - Added new method to `CursorState` (#280):
   - `getNextNonSpaceCache()` - Identical replacement for the (now-deprecated) `getFirstNonSpaceCache()` method

### Fixed

 - Fixed duplicate characters in non-intended lines containing tabs (#279)

### Deprecated

**All deprecations listed here will be removed in a future 0.x release.** See [UPGRADE.md](UPGRADE.md) for instructions on preparing your code for the eventual removal of these methods.

 - Deprecated `Cursor::advanceToFirstNonSpace()` (#280)
   - Use `advanceToNextNonSpaceOrTab()` or `advanceToNextNonSpaceOrNewline()` instead, depending on your requirements
 - Deprecated `Cursor::getFirstNonSpaceCharacter()` (#280)
   - Use `Cursor::getNextNonSpaceCharacter()` instead
 - Deprecated `Cursor::getFirstNonSpacePosition()` (#280)
   - Use `Cursor::getNextNonSpacePosition()` instead
 - Deprecated `CursorState::getFirstNonSpaceCache()` (#280)
   - Use `CursorState::getNextNonSpaceCache()` instead

## [0.15.3] - 2016-12-18

### Fixed
 - Allow inline parsers matching regex delimiter to be created (#271, #272)

## [0.15.2] - 2016-11-22

### Changed
 - Bumped spec target version to 0.27 (#268)
 - H2-H6 elements are now parsed as HTML block elements instead of HTML inlines

### Fixed
 - Fixed incomplete punctuation regex
 - Fixed shortcut links not being allowed before a `(`
 - Fixed distinction between Unicode whitespace and regular whitespace

## [0.15.1] - 2016-11-08

### Fixed
 - Fixed setext heading underlines not allowing trailing tabs (#266)

## [0.15.0] - 2016-09-14

### Added
 - Added preliminary support for PHP 7.1 (#259)
 - Added more regression tests (#258, #260)

### Changed
 - Bumped spec target version to 0.26 (#260)
 - The `CursorState` constructor requires an additional parameter (#258)
 - Ordered lists cannot interupt a paragraph unless they start with `1` (#260)
 - Blank list items cannot interupt a paragraph (#260)

### Deprecated
 - Deprecated `DelimiterStack::findFirstMatchingOpener()` - use `findMatchingOpener()` instead (#260)

### Fixed
 - Fixed tabs in ATX headers and thematic breaks (#260)
 - Fixed issue where cursor state was not being restored properly (#258, #260)
   - This fixed the lists-with-tabs regression reported in #258

### Removed
 - Removed an unnecessary check in `Cursor::advanceBy()` (#260)
 - Removed the two-blanks-break-out-of-lists feature (#260)


## [0.14.0] - 2016-07-02
### Added
 - The `safe` option is deprecated and replaced by 2 new options (#253, #255):
   - `html_input` (`strip`, `allow` or `escape`): how to handle untrusted HTML input (the default is `strip` for BC reasons)
   - `allow_unsafe_links` (`true` or `false`): whether to allow risky image URLs and links (the default is `true` for BC reasons)

### Deprecated
 - The `safe` option is now deprecated and will be removed in the 1.0.0 release.

## [0.13.4] - 2016-06-14

### Fixed
 - Fixed path to `autoload.php` within bin/commonmark (#250)

## [0.13.3] - 2016-05-21

### Added
 - Added `setUrl()` method for `Link` and `Image` elements (#227, #244)
 - Added cebe/markdown to the benchmark tool (#245)

## [0.13.2] - 2016-03-27

### Added
 - Added ability to invoke `Converter` as a function (#233, #239)
 - Added new `advanceBySpaceOrTab` convenience method to `Cursor`

### Changed
 - Bumped spec target version to 0.25
 - Adjusted how tabs are handled by the `Cursor` (#234)
 - Made a couple small micro-optimizations to heavily used functions (#240)
 - Updated URLs in docblocks to use HTTPS where possible (#238)

## [0.13.1] - 2016-03-09

### Changed
 - Refactored `EmphasisParser::parse()` to simplify it (#223)
 - Updated dev dependencies (#218 & #220)

### Fixed
 - Fixed invalid regex generated when no inline parsers are defined (#224)
 - Fixed logic bug with blank line after empty list item (#230)
 - Fixed some incorrect code comments

### Removed
 - Removed unused variables (#223)

## [0.13.0] - 2016-01-13

### Added
 - Added AST document processors (#210)
 - Added optional `Environment` parameter to `CommonMarkConverter` constructor

### Changed
 - Renamed "header" things to "heading" for spec consistency
   - `Header` => `Heading`
   - `ATXHeaderParser` => `ATXHeadingParser`
   - `SetExtHeaderParser` => `SetExtHeadingParser`
   - `HeaderRenderer` => `HeadingRenderer`
 - Renamed "HorizontalRule" to "ThematicBreak" for spec consistency
   - `HorizontalRule` => `ThematicBreak`
   - `HorizontalRuleParser` => `ThematicBreakParser`
   - `HorizontalRuleRenderer` => `ThematicBreakRenderer`
   - `HorizontalRuleRendererTest` => `ThematicBreakRendererTest`
   - `RegexHelper::getHRuleRegex()` => `RegexHelper::getThematicBreakRegex()`
 - Renamed inline "Html" and "RawHtml" to "HtmlInline" for consistency
   - `Html` => `HtmlInline`
   - `RawHtmlParser` => `HtmlInlineParser`
   - `RawHtmlRenderer` => `HtmlInlineRenderer`
 - Don't allow whitespace between link text and link label of a reference link (spec change)
 - Don't allow spaces in link destinations, even in `<>`
 - Allow multiline setext header content
   - The `Heading` constructor now allows `$contents` to be a `string` (old behavior) or `string[]` (new)

### Fixed
 - Fixed several list issues and regressions (jgm/commonmark.js#59)

### Removed
 - Removed schema whitelist from autolink regex
 - Moved SmartPunct functionality into new [league/commonmark-extras](https://github.com/thephpleague/commonmark-extras) package

## [0.12.0] - 2015-11-04

### Added
 - Added ability to configure characters and disable emphasis/strong (#135)
 - Added new ConfigurationAwareInterface support for all parsers, processors, and renderers (#201)
 - Added HTML safe mode to handle untrusted input (#200, #201)
   - Safe mode is disabled by default for backwards-compatibility
   - To enable it, set the `safe` option to `true`
 - Added AppVeyor integration for automated unit/functional testing on Windows (#195)

### Changed
 - `AbstractBlock::finalize()` now requires a second parameter, `$endLineNumber`
 - `RegexHelper::REGEX_ENTITY` no longer includes the starting `/` or the ending `/i` (#194)
 - `Node::setParent()` now accepts null values (#203)

### Fixed
 - Fixed incorrect `endLine` positions (#187)
 - Fixed `DocParser::preProcessInput` dropping up to 2 ending newlines instead of just one
 - Fixed `EntityParser` not checking for ampersands at the start of the current position (#192, #194)

### Removed
 - Removed protected function Context::addChild()
   - It was a duplicate of the Context::addBlock() method
 - Disabled STDIN reading on `bin/commonmark` for Windows due to PHP issues (#189, #195)

## [0.11.3] - 2015-09-25
### Fixed
 - Reset container after closing containing lists (#183; jgm/commonmark.js#67)
   - The temporary fix from 0.11.2 was reverted

## [0.11.2] - 2015-09-23
### Fixed
 - Fixed parser checking acceptsLines on the wrong element (#183)

## [0.11.1] - 2015-09-22
### Changed
 - Tightened up some loose comparisons

### Fixed
 - Fixed missing "bin" directive in composer.json
 - Updated a docblock to match recent changes to method parameters

### Removed
 - Removed unused variable from within QuoteProcessor's closure

## [0.11.0] - 2015-09-19
### Added
 - Added new `Node` class, which both `AbstractBlock` and `AbstractInline` extend from (#169)
 - Added a `NodeWalker` and `NodeWalkerEvent` to traverse the AST without using recursion
 - Added new `InlineContainer` interface for blocks
 - Added new `getContainer()` and `getReferenceMap()` methods to `InlineParserContext`
 - Added `iframe` to whitelist of HTML block tags (as per spec)
 - Added `./bin/commonmark` for converting Markdown at the command line

### Changed
 - Bumped spec target version to 0.22
 - Revised AST to use a double-linked list (#169)
 - `AbstractBlock` and `AbstractInline` both extend from `Node`
   - Sub-classes must implement new `isContainer()` method
 - Other major changes to `AbstractBlock`:
   - `getParent()` is now `parent()`
   - `setParent()` now expects a `Node` instead of an `AbstractBlock`
   - `getChildren()` is now `children()`
   - `getLastChild()` is now `lastChild()`
   - `addChild()` is now `appendChild()`
 - `InlineParserContext` is constructed using the container `AbstractBlock` and the document's `RefereceMap`
   - The constructor will automatically create the `Cursor` using the container's string contents
 - `InlineParserEngine::parse` now requires the `Node` container and the document's `ReferenceMap` instead of a `ContextInterface` and `Cursor`
 - Changed `Delimiter` to reference the actual inline `Node` instead of the position
   - The `int $pos` protected member and constructor arg is now `Node $node`
   - Use `getInlineNode()` and `setInlineNode()` instead of `getPos()` and `setPos()`
 - Changed `DocParser::processInlines` to use a `NodeWalker` to iterate through inlines
   - Walker passed as second argument instead of `AbstractBlock`
   - Uses a `while` loop instead of recursion to traverse the AST
 - `Image` and `Link` now only accept a string as their second argument
 - Refactored how `CloseBracketParser::parse()` works internally
 - `CloseBracketParser::createInline` no longer accepts label inlines
 - Disallow list item starting with multiple blank lines (see jgm/CommonMark#332)
 - Modified `AbstractBlock::setLastLineBlank()`
   - Functionality moved to `AbstractBlock::shouldLastLineBeBlank()` and new `DocParser::setAndPropagateLastLineBlank()` method
   - `AbstractBlock::setLastLineBlank()` is now a setter method for `AbstractBlock::$lastLineBlank`
 - `AbstractBlock::handleRemainingContents()` is no longer abstract
   - A default implementation is provided
   - Removed duplicate code from sub-classes which used the default implementation - they'll just use the parent method from now on

### Fixed
 - Fixed logic error in calculation of offset (see jgm/commonmark.js@94053a8)
 - Fixed bug where `DocParser` checked the wrong method to determine remainder handling behavior
 - Fixed bug where `HorizontalRuleParser` failed to advance the cursor beyond the parsed horizontal rule characters
 - Fixed `DocParser` not ignoring the final newline of the input (like the reference parser does)

### Removed
 - Removed `Block\Element\AbstractInlineContainer`
   - Extend `AbstractBlock` and implement `InlineContainer` instead
   - Use child methods instead of `getInlines` and `setInlines`
 - Removed `AbstractBlock::replaceChild()`
   - Call `Node::replaceWith()` directly the child node instead
 - Removed the `getInlines()` method from `InlineParserContext`
   - Add parsed inlines using `$inlineContext->getContainer()->appendChild()` instead of `$inlineContext->getInlines()->add()`
 - Removed the `ContextInterface` argument from `AbstractInlineParser::parse()` and `InlineParserEngine::parseCharacter`
 - Removed the first `ArrayCollection $inlines` argument from `InlineProcessorInterface::processInlines()`
 - Removed `CloseBracketParser::nullify()`
 - Removed `pre` from rule 6 of HTML blocks (see jgm/CommonMark#355)

## [0.10.0] - 2015-07-25
### Added
 - Added parent references to inline elements (#124)
 - Added smart punctuation extension (#134)
 - Added HTML block types
 - Added indentation caching to the cursor
 - Added automated code style checks (#133)
 - Added support for tag attributes in renderers (#101, #165)

### Changed
 - Bumped spec target version to 0.21
 - Revised HTML block parsing to conform to new spec (jgm/commonmark.js@99bd473)
 - Imposed 9-digit limit on ordered list markers, per spec
 - Allow non-initial hyphens in html tag names (jgm/CommonMark#239)
 - Updated list of block tag names
 - Changed tab/indentation handling to meet the new spec behavior
 - Modified spec tests to show spaces and tabs in test results
 - Replaced `HtmlRendererInterface` with `ElementRendererInterface` (#141)
 - Removed the unnecessary `trim()` and string cast from `ListItemRenderer`

### Fixed
 - Fixed link reference definition edge case (#120)
 - Allow literal (non-escaping) backslashes in link destinations (#118)
 - Allow backslash-escaped backslashes in link labels (#119)
 - Allow link labels up to 999 characters (per the spec)
 - Properly split on whitespace when determining code block class (jgm/commonmark.js#54)
 - Fixed code style issues (#132, #133, #151, #152)
 - Fixed wording for invalid inline exception (#136)

### Removed
 - Removed the advance-by-one optimization due to added cursor complexity

## [0.9.0] - 2015-06-18
### Added
 - Added public $data array to block elements (#95)
 - Added `isIndented` helper method to `Cursor`
 - Added a new `Converter` base class which `CommonMarkConverter` extends from (#105)

### Changed
 - Bumped spec target version to 0.20 (#112)
 - Renamed ListBlock::$data and ListItem::$data to $listData
 - Require link labels to contain non-whitespace (jgm/CommonMark#322)
 - Use U+FFFD for entities resolving to 0 (jgm/CommonMark#323)
 - Moved `IndentedCodeParser::CODE_INDENT_LEVEL` to `Cursor::INDENT_LEVEL`
 - Changed arrays to short syntax (#116)
 - Improved efficiency of DelimiterStack iteration (jgm/commonmark.js#43)

### Fixed
 - Fixed open block tag followed by newline not being recognized (jgm/CommonMark#324)
 - Fixed indented lists sometimes being parsed incorrectly (jgm/commonmark.js#42)

## [0.8.0] - 2015-04-29
### Added
 - Allow swapping built-in renderers without using their fully qualified names (#84)
 - Lots of unit tests (for existing code)
 - Ability to include arbitrary functional tests in addition to spec-based tests

### Changed
 - Dropped support for PHP 5.3 (#64 and #76)
 - Bumped spec target version to 0.19
 - Made the AbstractInlineContainer be abstract
 - Moved environment config. logic into separate class

### Fixed
 - Fixed underscore emphasis to conform to spec changes (jgm/CommonMark#317)

### Removed
 - Removed PHP 5.3 workaround (see commit 5747822)
 - Removed unused AbstractWebResource::setUrl() method
 - Removed unnecessary check for hrule when parsing lists (#85)

## [0.7.2] - 2015-03-08
### Changed
 - Bumped spec target version to 0.18

### Fixed
 - Fixed broken parsing of emphasized text ending with a '0' character (#81)

## [0.7.1] - 2015-03-01
### Added
 - All references can now be obtained from the `ReferenceMap` via `listReferences()` (#73)
 - Test against PHP 7.0 (nightly) but allow failures

### Changed
 - ListData::$start now defaults to null instead of 0 (#74)
 - Replace references to HtmlRenderer with new HtmlRendererInterface

### Fixed
 - Fixed 0-based ordered lists starting at 1 instead of 0 (#74)
 - Fixed errors parsing multi-byte characters (#78 and #79)

## [0.7.0] - 2015-02-16
### Added
 - More unit tests to increase code coverage

### Changed
 - Enabled the InlineParserEngine to parse several non-special characters at once (performance boost)
 - NewlineParser no longer attempts to parse spaces; look-behind is used instead (major performance boost)
 - Moved closeUnmatchedBlocks into its own class
 - Image and link elements now extend AbstractInlineContainer; label data is stored via $inlineContents instead
 - Renamed AbstractInlineContainer::$inlineContents and its getter/setter

### Removed
 - Removed the InlineCollection class
 - Removed the unused ArrayCollection::splice() method
 - Removed impossible-to-reach code in Cursor::advanceToFirstNonSpace
 - Removed unnecessary test from the InlineParserEngine
 - Removed unnecessary/unused RegexHelper::getMainRegex() method

## [0.6.1] - 2015-01-25
### Changed
 - Bumped spec target version to 0.17
 - Updated emphasis parsing for underscores to prevent intra-word emphasis
 - Deferred closing of fenced code blocks

## [0.6.0] - 2015-01-09
### Added
 - Bulk registration of parsers/renderers via extensions (#45)
 - Proper UTF-8 support, especially in the Cursor; mbstring extension is now required (#49)
 - Environment is now configurable; options can be accessed in its parsers/renderers (#56)
 - Added some unit tests

### Changed
 - Bumped spec target version to 0.15 (#50)
 - Parsers/renderers are now lazy-initialized (#52)
 - Some private elements are now protected for easier extending, especially on Element classes (#53)
 - Renderer option keys changed from camelCase to underscore_case (#56)
 - Moved CommonMark parser/render definitions into CommonMarkCoreExtension

### Fixed
 - Improved parsing of emphasis around punctuation
 - Improved regexes for CDATA and HTML comments
 - Fixed issue with HTML content that is considered false in loose comparisons, like `'0'` (#55)
 - Fixed DocParser trying to add empty strings to closed containers (#58)
 - Fixed incorrect use of a null parameter value in the HtmlElementTest

### Removed
 - Removed unused ReferenceDefinition* classes (#51)
 - Removed UnicodeCaseFolder in favor of mb_strtoupper

## [0.5.1] - 2014-12-27
### Fixed
 - Fixed infinite loop and link-in-link-in-image parsing (#37)

### Removed
 - Removed hard dependency on mbstring extension; workaround used if not installed (#38)

## [0.5.0] - 2014-12-24
### Added
 - Support for custom directives, parsers, and renderers

### Changed
 - Major refactoring to de-couple directives from the parser, support custom directive functionality, and reduce complexity
 - Updated references to stmd.js in README and docblocks
 - Modified CHANGELOG formatting
 - Improved travis configuration
 - Put tests in autoload-dev

### Fixed
 - Fixed CommonMarkConverter re-creating object each time new text is converted (#26)

### Removed
 - Removed HtmlRenderer::render() (use the renderBlock method instead)
 - Removed dependency on symfony/options-resolver (fixes #20)

## [0.4.0] - 2014-12-15
### Added
 - Added some missing copyright info

### Changed
 - Changed namespace to League\CommonMark
 - Made compatible with spec version 0.13
 - Moved delimiter stack functionality into separate class

### Fixed
 - Fixed regex which caused HHVM tests to fail

## [0.3.0] - 2014-11-28
### Added
 - Made renderer options configurable (issue #7)

### Changed
 - Made compatible with spec version 0.12
 - Stack-based parsing now used for emphasis, links and images
 - Protected some of the internal renderer methods which shouldn't have been `public`
 - Minor code clean-up (including PSR-2 compliance)

### Removed
 - Removed unnecessary distinction between ATX and Setext headers

## [0.2.1] - 2014-11-09
### Added
 - Added simpler string replacement to a method

### Changed
 - Removed "is" prefix from boolean methods
 * Updated to latest version of PHPUnit
 * Target specific spec version

## [0.2.0] - 2014-11-09
### Changed
 - Mirrored significant changes and improvements from stmd.js
 - Made compatible with spec version 0.10
 - Updated location of JGM's repository
 - Allowed HHVM tests to fail without affecting overall build success

### Removed
 - Removed composer.lock
 - Removed fixed reference to jgm/stmd@0275f34

## [0.1.2] - 2014-09-28
### Added
 - Added performance benchmarking tool (issue #2)
 - Added more badges to the README

### Changed
 - Fix JS -> PHP null judgement (issue #4)
 - Updated phpunit dependency

## [0.1.1] - 2014-09-08
### Added
 - Add anchors to regexes

### Changed
 - Updated target spec (now compatible with jgm/stmd:spec.txt @ 2cf0750)
 - Adjust HTML output for fenced code
 - Adjust block-level tag regex (remove "br", add "iframe")
 - Fix incorrect handling of nested emphasis

## 0.1.0
### Added
 - Initial commit (compatible with jgm/stmd:spec.txt @ 0275f34)

[unreleased]: https://github.com/thephpleague/commonmark/compare/0.18.5...HEAD
[0.18.5]: https://github.com/thephpleague/commonmark/compare/0.18.4...0.18.5
[0.18.4]: https://github.com/thephpleague/commonmark/compare/0.18.3...0.18.4
[0.18.3]: https://github.com/thephpleague/commonmark/compare/0.18.2...0.18.3
[0.18.2]: https://github.com/thephpleague/commonmark/compare/0.18.1...0.18.2
[0.18.1]: https://github.com/thephpleague/commonmark/compare/0.18.0...0.18.1
[0.18.0]: https://github.com/thephpleague/commonmark/compare/0.17.5...0.18.0
[0.17.5]: https://github.com/thephpleague/commonmark/compare/0.17.4...0.17.5
[0.17.4]: https://github.com/thephpleague/commonmark/compare/0.17.3...0.17.4
[0.17.3]: https://github.com/thephpleague/commonmark/compare/0.17.2...0.17.3
[0.17.2]: https://github.com/thephpleague/commonmark/compare/0.17.1...0.17.2
[0.17.1]: https://github.com/thephpleague/commonmark/compare/0.17.0...0.17.1
[0.17.0]: https://github.com/thephpleague/commonmark/compare/0.16.0...0.17.0
[0.16.0]: https://github.com/thephpleague/commonmark/compare/0.15.7...0.16.0
[0.15.7]: https://github.com/thephpleague/commonmark/compare/0.15.6...0.15.7
[0.15.6]: https://github.com/thephpleague/commonmark/compare/0.15.5...0.15.6
[0.15.5]: https://github.com/thephpleague/commonmark/compare/0.15.4...0.15.5
[0.15.4]: https://github.com/thephpleague/commonmark/compare/0.15.3...0.15.4
[0.15.3]: https://github.com/thephpleague/commonmark/compare/0.15.2...0.15.3
[0.15.2]: https://github.com/thephpleague/commonmark/compare/0.15.1...0.15.2
[0.15.1]: https://github.com/thephpleague/commonmark/compare/0.15.0...0.15.1
[0.15.0]: https://github.com/thephpleague/commonmark/compare/0.14.0...0.15.0
[0.14.0]: https://github.com/thephpleague/commonmark/compare/0.13.4...0.14.0
[0.13.4]: https://github.com/thephpleague/commonmark/compare/0.13.3...0.13.4
[0.13.3]: https://github.com/thephpleague/commonmark/compare/0.13.2...0.13.3
[0.13.2]: https://github.com/thephpleague/commonmark/compare/0.13.1...0.13.2
[0.13.1]: https://github.com/thephpleague/commonmark/compare/0.13.0...0.13.1
[0.13.0]: https://github.com/thephpleague/commonmark/compare/0.12.0...0.13.0
[0.12.0]: https://github.com/thephpleague/commonmark/compare/0.11.3...0.12.0
[0.11.3]: https://github.com/thephpleague/commonmark/compare/0.11.2...0.11.3
[0.11.2]: https://github.com/thephpleague/commonmark/compare/0.11.1...0.11.2
[0.11.1]: https://github.com/thephpleague/commonmark/compare/0.11.0...0.11.1
[0.11.0]: https://github.com/thephpleague/commonmark/compare/0.10.0...0.11.0
[0.10.0]: https://github.com/thephpleague/commonmark/compare/0.9.0...0.10.0
[0.9.0]: https://github.com/thephpleague/commonmark/compare/0.8.0...0.9.0
[0.8.0]: https://github.com/thephpleague/commonmark/compare/0.7.2...0.8.0
[0.7.2]: https://github.com/thephpleague/commonmark/compare/0.7.1...0.7.2
[0.7.1]: https://github.com/thephpleague/commonmark/compare/0.7.0...0.7.1
[0.7.0]: https://github.com/thephpleague/commonmark/compare/0.6.1...0.7.0
[0.6.1]: https://github.com/thephpleague/commonmark/compare/0.6.0...0.6.1
[0.6.0]: https://github.com/thephpleague/commonmark/compare/0.5.1...0.6.0
[0.5.1]: https://github.com/thephpleague/commonmark/compare/0.5.0...0.5.1
[0.5.0]: https://github.com/thephpleague/commonmark/compare/0.4.0...0.5.0
[0.4.0]: https://github.com/thephpleague/commonmark/compare/0.3.0...0.4.0
[0.3.0]: https://github.com/thephpleague/commonmark/compare/0.2.1...0.3.0
[0.2.1]: https://github.com/thephpleague/commonmark/compare/0.2.0...0.2.1
[0.2.0]: https://github.com/thephpleague/commonmark/compare/0.1.2...0.2.0
[0.1.2]: https://github.com/thephpleague/commonmark/compare/0.1.1...0.1.2
[0.1.1]: https://github.com/thephpleague/commonmark/compare/0.1.0...0.1.1<|MERGE_RESOLUTION|>--- conflicted
+++ resolved
@@ -4,7 +4,6 @@
 
 ## [Unreleased][unreleased]
 
-<<<<<<< HEAD
 ### Added
 
  - The priority of parsers, processors, and renderers can now be set when `add()`ing them; you no longer need to rely on the order in which they are added
@@ -52,13 +51,12 @@
    - `RegexHelper::getLinkDestinationBracesRegex()`
    - `RegexHelper::getThematicBreakRegex()`
  - Removed the second `$preserveEntities` parameters from `Xml:escape()`
-=======
+
 ## [0.18.5] - 2019-03-28
 
 ### Fixed
 
  - Fixed the adjoining `Text` collapser not handling the full tree (thephpleague/commonmark-ext-autolink#10)
->>>>>>> c349848b
 
 ## [0.18.4] - 2019-03-23
 
