--- conflicted
+++ resolved
@@ -4,102 +4,7 @@
 
 ## [Unreleased][unreleased]
 
-<<<<<<< HEAD
 See <https://commonmark.thephpleague.com/2.0/upgrading/> for detailed information on upgrading to version 2.0.
-=======
-### Added
-
- - Added forward-compatibility for [configuration options which will be changing in 2.0](https://commonmark.thephpleague.com/1.6/upgrading/):
-   - `commonmark/enable_em` (currently `enable_em` in 1.x)
-   - `commonmark/enable_strong` (currently `enable_strong` in 1.x)
-   - `commonmark/use_asterisk` (currently `use_asterisk` in 1.x)
-   - `commonmark/use_underscore` (currently `use_underscore` in 1.x)
-   - `commonmark/unordered_list_markers` (currently `unordered_list_markers` in 1.x)
-   - `mentions/*/prefix` (currently `mentions/*/symbol` in 1.x)
-   - `mentions/*/pattern` (currently `mentions/*/regex` in 1.x)
-   - `max_nesting_level` (currently supports `int` and `float` values in 1.x; will only support `int` in 2.0)
- - Added new `MarkdownConverter` class for creating converters with custom environments; this replaces the previously-deprecated `Converter` class
- - Added new `RegexHelper::matchFirst()` method
- - Added new `Configuration::exists()` method
-
-### Changed
-
- - The `max_nesting_level` option now defaults to `PHP_INT_MAX` instead of `INF`
-
-### Deprecated
-
- - Deprecated the [configuration options shown above](https://commonmark.thephpleague.com/1.6/upgrading/)
- - Deprecated the ability to pass a custom `Environment` into the constructors of `CommonMarkConverter` and `GithubFlavoredMarkdownConverter`; use `MarkdownConverter` instead
- - Deprecated `ConfigurableEnvironmentInterface::setConfig()`; use `mergeConfig()` instead
- - Deprecated calling `ConfigurableEnvironmentInterface::mergeConfig()` without any parameters
- - Deprecated calling `Configuration::get()` without any parameters
- - Deprecated calling `Configuration::set()` without the second `$value` parameter
- - Deprecated `RegexHelper::matchAll()`; use `RegexHelper::matchFirst()` instead
- - Deprecated extending the `ArrayCollection` class; will be marked `final` in 2.0
-
-### Fixed
-
- - Fixed missing check for empty arrays being passed into the `unordered_list_markers` configuration option
-
-## [1.5.7] - 2020-10-31
-
-### Fixed
-
- - Fixed mentions not being parsed when appearing after non-word characters (#582)
-
-## [1.5.6] - 2020-10-17
-
-### Changed
-
- - Blocks added outside of the parsing context now have their start/end line numbers defaulted to 0 to avoid type errors (#579)
-
-### Fixed
-
- - Fixed replacement blocks not inheriting the start line number of the container they're replacing (#579)
- - Fixed Table of Contents blocks not having correct start/end line numbers (#579)
-
-## [1.5.5] - 2020-09-13
-
-### Changed
-
- - Bumped CommonMark spec compliance to 0.28.2
-
-### Fixed
-
- - Fixed `textarea` elements not being treated as a type 1 HTML block (like `script`, `style`, or `pre`)
- - Fixed autolink processor not handling other unmatched trailing parentheses
-
-## [1.5.4] - 2020-08-17
-
-### Fixed
-
- - Fixed footnote ID configuration not taking effect (#524, #530)
- - Fixed heading permalink slugs not being unique (#531, #534)
-
-## [1.5.3] - 2020-07-19
-
-### Fixed
-
- - Fixed regression of multi-byte inline parser characters not being matched
-
-## [1.5.2] - 2020-07-19
-
-### Changed
-
- - Significantly improved performance of the inline parser regex
-
-### Fixed
-
- - Fixed parent class lookups for non-existent classes on PHP 8 (#517)
-
-## [1.5.1] - 2020-06-27
-
-### Fixed
-
- - Fixed UTF-8 encoding not being checked in the `UrlEncoder` utility (#509) or the `Cursor`
-
-## [1.5.0] - 2020-06-21
->>>>>>> 8d66f5b0
 
 ### Added
 
@@ -135,6 +40,7 @@
    - `RenderedContent`
    - `RenderedContentInterface`
  - Added several new methods:
+   - `ConfigurationInterface::exists()`
    - `Environment::setEventDispatcher()`
    - `EnvironmentInterface::getInlineParsers()`
    - `FencedCode::setInfo()`
@@ -160,14 +66,22 @@
 
  - `CommonMarkConverter::convertToHtml()` now returns an instance of `RenderedContentInterface`. This can be cast to a string for backward compatibility with 1.x.
  - Changes to configuration options:
+     - `enable_em` has been renamed to `commonmark/enable_em`
+     - `enable_strong` has been renamed to `commonmark/enable_strong`
+     - `use_asterisk` has been renamed to `commonmark/use_asterisk`
+     - `use_underscore` has been renamed to `commonmark/use_underscore`
+     - `unordered_list_markers` has been renamed to `commonmark/unordered_list_markers`
      - `mentions/*/symbol` has been renamed to `mentions/*/prefix`
      - `mentions/*/regex` has been renamed to `mentions/*/pattern` and requires partial regular expressions (without delimiters or flags)
+     - `max_nesting_level` now defaults to `PHP_INT_MAX` and no longer supports floats
  - Event dispatching is now fully PSR-14 compliant
  - The `AbstractBlock::$data` and `AbstractInline::$data` arrays were replaced with a `Data` array-like object on the base `Node` class
  - Moved and renamed several classes - [see the full list here](https://commonmark.thephpleague.com/2.0/upgrading/#classesnamespaces-renamed)
  - Implemented a new approach to block parsing. This was a massive change, so here are the highlights:
    - Functionality previously found in block parsers and node elements has moved to block parser factories and block parsers, respectively ([more details](https://commonmark.thephpleague.com/2.0/upgrading/#new-block-parsing-approach))
    - `ConfigurableEnvironmentInterface::addBlockParser()` is now `ConfigurableEnvironmentInterface::addBlockParserFactory()`
+   - `ConfigurableEnvironmentInterface::mergeConfig()` can no longer be called without an argument
+   - `EnvironmentInterface::getConfig()` can no longer be called without an argument
    - `ReferenceParser` was re-implemented and works completely different than before
    - The paragraph parser no longer needs to be added manually to the environment
  - Implemented a new approach to inline parsing where parsers can now specify longer strings or regular expressions they want to parse (instead of just single characters):
@@ -238,7 +152,6 @@
 
 ### Removed
 
-<<<<<<< HEAD
  - Removed support for PHP 7.1
  - Removed all previously-deprecated functionality:
    - Removed the `Converter` class and `ConverterInterface`
@@ -257,6 +170,7 @@
      - `containsKey()`
      - `replaceWith()`
      - `removeGaps()`
+   - Removed the `ConfigurableEnvironmentInterface::setConfig()` method
    - Removed the `ListBlock::TYPE_UNORDERED` constant
    - Removed the `CommonMarkConverter::VERSION` constant
    - Removed the `HeadingPermalinkRenderer::DEFAULT_INNER_CONTENTS` constant
@@ -298,153 +212,4 @@
    - `RegexHelper::REGEX_WHITESPACE`
  - Removed the second `$contents` argument from the `Heading` constructor
 
-[unreleased]: https://github.com/thephpleague/commonmark/compare/1.5...latest
-=======
- - Removed `DocumentProcessorInterface` functionality in favor of event dispatching (#373)
-
-## [1.0.0-beta3] - 2019-05-27
-
-### Changed
-
- - Made the `Delimiter` class final and extracted a new `DelimiterInterface`
-   - Modified most external usages to use this new interface
- - Renamed three `Delimiter` methods:
-   - `getOrigDelims()` renamed to `getOriginalLength()`
-   - `getNumDelims()` renamed to `getLength()`
-   - `setNumDelims()` renamed to `setLength()`
- - Made additional classes final:
-   - `DelimiterStack`
-   - `ReferenceMap`
-   - `ReferenceParser`
- - Moved `ReferenceParser` into the `Reference` sub-namespace
-
-### Removed
-
- - Removed unused `Delimiter` methods:
-   - `setCanOpen()`
-   - `setCanClose()`
-   - `setChar()`
-   - `setIndex()`
-   - `setInlineNode()`
- - Removed fluent interface from `Delimiter` (setter methods now have no return values)
-
-## [1.0.0-beta2] - 2019-05-27
-
-### Changed
-
- - `DelimiterProcessorInterface::process()` will accept any type of `AbstractStringContainer` now, not just `Text` nodes
- - The `Delimiter` constructor, `getInlineNode()`, and `setInlineNode()` no longer accept generic `Node` elements - only `AbstractStringContainer`s
-
-
-### Removed
-
- - Removed all deprecated functionality:
-   - The `safe` option (use `html_input` and `allow_unsafe_links` options instead)
-   - All deprecated `RegexHelper` constants
-   - `DocParser::getEnvironment()` (you should obtain it some other way)
-   - `AbstractInlineContainer` (use `AbstractInline` instead and make `isContainer()` return `true`)
-
-## [1.0.0-beta1] - 2019-05-26
-
-### Added
-
- - Added proper support for delimiters, including custom delimiters
-   - `addDelimiterProcessor()` added to `ConfigurableEnvironmentInterface` and `Environment`
- - Basic delimiters no longer need custom parsers - they'll be parsed automatically
- - Added new methods:
-   - `AdjacentTextMerger::mergeTextNodesBetweenExclusive()`
-   - `CommonMarkConveter::getEnvironment()`
-   - `Configuration::set()`
- - Extracted some new interfaces from base classes:
-   - `DocParserInterface` created from `DocParser`
-   - `ConfigurationInterface` created from `Configuration`
-   - `ReferenceInterface` created from `Reference`
-
-### Changed
-
- - Renamed several methods of the `Configuration` class:
-   - `getConfig()` renamed to `get()`
-   - `mergeConfig()` renamed to `merge()`
-   - `setConfig()` renamed to `replace()`
- - Changed `ConfigurationAwareInterface::setConfiguration()` to accept the new `ConfigurationInterface` instead of the concrete class
- - Renamed the `AdjoiningTextCollapser` class to `AdjacentTextMerger`
-   - Replaced its `collapseTextNodes()` method with the new `mergeChildNodes()` method
- - Made several classes `final`:
-   - `Configuration`
-   - `DocParser`
-   - `HtmlRenderer`
-   - `InlineParserEngine`
-   - `NodeWalker`
-   - `Reference`
-   - All of the block/inline parsers and renderers
- - Reduced visibility of several internal methods to `private`:
-    - `DelimiterStack::findEarliest()`
-    - All `protected` methods in `InlineParserEngine`
- - Marked some classes and methods as `@internal`
- - `ElementRendererInterface` now requires a public `renderInline()` method; added this to `HtmlRenderer`
- - Changed `InlineParserEngine::parse()` to require an `AbstractStringContainerBlock` instead of the generic `Node` class
- - Un-deprecated the `CommonmarkConverter::VERSION` constant
- - The `Converter` constructor now requires an instance of `DocParserInterface` instead of the concrete `DocParser`
- - Changed `Emphasis`, `Strong`, and `AbstractWebResource` to directly extend `AbstractInline` instead of the (now-deprecated) intermediary `AbstractInlineContainer` class
-
-### Fixed
-
- - Fixed null errors when inserting sibling `Node`s without parents
- - Fixed `NodeWalkerEvent` not requiring a `Node` via its constructor
- - Fixed `Reference::normalizeReference()` improperly converting to uppercase instead of performing proper Unicode case-folding
- - Fixed strong emphasis delimiters not being preserved when `enable_strong` is set to `false` (it now works identically to `enable_em`)
-
-### Deprecated
-
- - Deprecated `DocParser::getEnvironment()` (you should obtain it some other way)
- - Deprecated `AbstractInlineContainer` (use `AbstractInline` instead and make `isContainer()` return `true`)
-
-### Removed
-
- - Removed inline processor functionality now that we have proper delimiter support:
-   - Removed `addInlineProcessor()` from `ConfigurableEnvironmentInterface` and `Environment`
-   - Removed `getInlineProcessors()` from `EnvironmentInterface` and `Environment`
-   - Removed `EmphasisProcessor`
-   - Removed `InlineProcessorInterface`
- - Removed `EmphasisParser` now that we have proper delimiter support
- - Removed support for non-UTF-8-compatible encodings
-    - Removed `getEncoding()` from `ContextInterface`
-    - Removed `getEncoding()`, `setEncoding()`, and `$encoding` from `Context`
-    - Removed `getEncoding()` and the second `$encoding` constructor param from `Cursor`
- - Removed now-unused methods
-   - Removed `DelimiterStack::getTop()` (no replacement)
-   - Removed `DelimiterStack::iterateByCharacters()` (use the new `processDelimiters()` method instead)
-   - Removed the protected `DelimiterStack::findMatchingOpener()` method
-
-[unreleased]: https://github.com/thephpleague/commonmark/compare/1.5.7...1.6
-[1.5.7]: https://github.com/thephpleague/commonmark/compare/1.5.6...1.5.7
-[1.5.6]: https://github.com/thephpleague/commonmark/compare/1.5.5...1.5.6
-[1.5.5]: https://github.com/thephpleague/commonmark/compare/1.5.4...1.5.5
-[1.5.4]: https://github.com/thephpleague/commonmark/compare/1.5.3...1.5.4
-[1.5.3]: https://github.com/thephpleague/commonmark/compare/1.5.2...1.5.3
-[1.5.2]: https://github.com/thephpleague/commonmark/compare/1.5.1...1.5.2
-[1.5.1]: https://github.com/thephpleague/commonmark/compare/1.5.0...1.5.1
-[1.5.0]: https://github.com/thephpleague/commonmark/compare/1.4.3...1.5.0
-[1.4.3]: https://github.com/thephpleague/commonmark/compare/1.4.2...1.4.3
-[1.4.2]: https://github.com/thephpleague/commonmark/compare/1.4.1...1.4.2
-[1.4.1]: https://github.com/thephpleague/commonmark/compare/1.4.0...1.4.1
-[1.4.0]: https://github.com/thephpleague/commonmark/compare/1.3.4...1.4.0
-[1.3.4]: https://github.com/thephpleague/commonmark/compare/1.3.3...1.3.4
-[1.3.3]: https://github.com/thephpleague/commonmark/compare/1.3.2...1.3.3
-[1.3.2]: https://github.com/thephpleague/commonmark/compare/1.3.1...1.3.2
-[1.3.1]: https://github.com/thephpleague/commonmark/compare/1.3.0...1.3.1
-[1.3.0]: https://github.com/thephpleague/commonmark/compare/1.2.2...1.3.0
-[1.2.2]: https://github.com/thephpleague/commonmark/compare/1.2.1...1.2.2
-[1.2.1]: https://github.com/thephpleague/commonmark/compare/1.2.0...1.2.1
-[1.2.0]: https://github.com/thephpleague/commonmark/compare/1.1.2...1.2.0
-[1.1.3]: https://github.com/thephpleague/commonmark/compare/1.1.2...1.1.3
-[1.1.2]: https://github.com/thephpleague/commonmark/compare/1.1.1...1.1.2
-[1.1.1]: https://github.com/thephpleague/commonmark/compare/1.1.0...1.1.1
-[1.1.0]: https://github.com/thephpleague/commonmark/compare/1.0.0...1.1.0
-[1.0.0]: https://github.com/thephpleague/commonmark/compare/1.0.0-rc1...1.0.0
-[1.0.0-rc1]: https://github.com/thephpleague/commonmark/compare/1.0.0-beta4...1.0.0-rc1
-[1.0.0-beta4]: https://github.com/thephpleague/commonmark/compare/1.0.0-beta3...1.0.0-beta4
-[1.0.0-beta3]: https://github.com/thephpleague/commonmark/compare/1.0.0-beta2...1.0.0-beta3
-[1.0.0-beta2]: https://github.com/thephpleague/commonmark/compare/1.0.0-beta1...1.0.0-beta2
-[1.0.0-beta1]: https://github.com/thephpleague/commonmark/compare/0.19.2...1.0.0-beta1
->>>>>>> 8d66f5b0
+[unreleased]: https://github.com/thephpleague/commonmark/compare/1.6...latest