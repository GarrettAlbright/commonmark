--- conflicted
+++ resolved
@@ -2,228 +2,13 @@
 All notable changes to this project will be documented in this file.
 Updates should follow the [Keep a CHANGELOG](https://keepachangelog.com/) principles.
 
-<<<<<<< HEAD
 **Upgrading from 1.x?** See <https://commonmark.thephpleague.com/2.0/upgrading/> for additional information.
-=======
+
 ## [Unreleased][unreleased]
 
-## [1.6.6] - 2021-07-17
-
 ### Fixed
 
- - Fixed Mentions inside of links creating nested links against the spec's rules (#688)
-
-## [1.6.5] - 2021-06-26
-
-### Changed
-
- - Simplified checks for thematic breaks
-
-### Fixed
-
- - Fixed ExternalLinkProcessor not handling autolinks by adjusting its priority to -50 (#681)
-
-## [1.6.4] - 2021-06-19
-
-### Changed
-
- - Optimized attribute parsing to avoid inspecting every space character (30% performance boost)
-
-## [1.6.3] - 2021-06-19
-
-### Fixed
-
- - Fixed incorrect parsing of tilde-fenced code blocks with leading spaces (#676)
-
-## [1.6.2] - 2021-05-12
-
-### Fixed
-
- - Fixed incorrect error level for deprecation notices
-
-## [1.6.1] - 2021-05-08
-
-### Fixed
-
- - Fixed `HeadingPermalinkProcessor` skipping text contents from certain nodes (#615)
-
-## [1.6.0] - 2021-05-01
-
-### Added
-
- - Added forward-compatibility for [configuration options which will be changing in 2.0](https://commonmark.thephpleague.com/1.6/upgrading/):
-   - `commonmark/enable_em` (currently `enable_em` in 1.x)
-   - `commonmark/enable_strong` (currently `enable_strong` in 1.x)
-   - `commonmark/use_asterisk` (currently `use_asterisk` in 1.x)
-   - `commonmark/use_underscore` (currently `use_underscore` in 1.x)
-   - `commonmark/unordered_list_markers` (currently `unordered_list_markers` in 1.x)
-   - `mentions/*/prefix` (currently `mentions/*/symbol` in 1.x)
-   - `mentions/*/pattern` (currently `mentions/*/regex` in 1.x)
-   - `max_nesting_level` (currently supports `int` and `float` values in 1.x; will only support `int` in 2.0)
- - Added new `MarkdownConverter` class for creating converters with custom environments; this replaces the previously-deprecated `Converter` class
- - Added new `RegexHelper::matchFirst()` method
- - Added new `Configuration::exists()` method
-
-### Changed
-
- - The `max_nesting_level` option now defaults to `PHP_INT_MAX` instead of `INF`
-
-### Deprecated
-
- - Deprecated the [configuration options shown above](https://commonmark.thephpleague.com/1.6/upgrading/)
- - Deprecated the ability to pass a custom `Environment` into the constructors of `CommonMarkConverter` and `GithubFlavoredMarkdownConverter`; use `MarkdownConverter` instead
- - Deprecated `ConfigurableEnvironmentInterface::setConfig()`; use `mergeConfig()` instead
- - Deprecated calling `ConfigurableEnvironmentInterface::mergeConfig()` without any parameters
- - Deprecated calling `Configuration::get()` and `EnvironmentInterface::getConfig()` without any parameters
- - Deprecated calling `Configuration::set()` without the second `$value` parameter
- - Deprecated `RegexHelper::matchAll()`; use `RegexHelper::matchFirst()` instead
- - Deprecated extending the `ArrayCollection` class; will be marked `final` in 2.0
-
-### Fixed
-
- - Fixed missing check for empty arrays being passed into the `unordered_list_markers` configuration option
-
-## [1.5.8] - 2021-03-28
-
-### Fixed
-
- - Fixed Table of Contents not rendering heading inlines properly (#587, #588)
- - Fixed parsing of tables within list items (#590)
-
-## [1.5.7] - 2020-10-31
-
-### Fixed
-
- - Fixed mentions not being parsed when appearing after non-word characters (#582)
-
-## [1.5.6] - 2020-10-17
-
-### Changed
-
- - Blocks added outside of the parsing context now have their start/end line numbers defaulted to 0 to avoid type errors (#579)
-
-### Fixed
-
- - Fixed replacement blocks not inheriting the start line number of the container they're replacing (#579)
- - Fixed Table of Contents blocks not having correct start/end line numbers (#579)
-
-## [1.5.5] - 2020-09-13
-
-### Changed
-
- - Bumped CommonMark spec compliance to 0.28.2
-
-### Fixed
-
- - Fixed `textarea` elements not being treated as a type 1 HTML block (like `script`, `style`, or `pre`)
- - Fixed autolink processor not handling other unmatched trailing parentheses
-
-## [1.5.4] - 2020-08-17
-
-### Fixed
-
- - Fixed footnote ID configuration not taking effect (#524, #530)
- - Fixed heading permalink slugs not being unique (#531, #534)
-
-## [1.5.3] - 2020-07-19
-
-### Fixed
-
- - Fixed regression of multi-byte inline parser characters not being matched
-
-## [1.5.2] - 2020-07-19
-
-### Changed
-
- - Significantly improved performance of the inline parser regex
-
-### Fixed
-
- - Fixed parent class lookups for non-existent classes on PHP 8 (#517)
-
-## [1.5.1] - 2020-06-27
-
-### Fixed
-
- - Fixed UTF-8 encoding not being checked in the `UrlEncoder` utility (#509) or the `Cursor`
-
-## [1.5.0] - 2020-06-21
-
-### Added
-
- - Added new `AttributesExtension` based on <https://github.com/webuni/commonmark-attributes-extension> (#474)
- - Added new `FootnoteExtension` based on <https://github.com/rezozero/commonmark-ext-footnotes> (#474)
- - Added new `MentionExtension` to replace `InlineMentionParser` with more flexibility and customization
- - Added the ability to render `TableOfContents` nodes anywhere in a document (given by a placeholder)
- - Added the ability to properly clone `Node` objects
- - Added options to customize the value of `rel` attributes set via the `ExternalLink` extension (#476)
- - Added a new `heading_permalink/slug_normalizer` configuration option to allow custom slug generation (#460)
- - Added a new `heading_permalink/symbol` configuration option to replace the now deprecated `heading_permalink/inner_contents` configuration option (#505)
- - Added `SlugNormalizer` and `TextNormalizer` classes to make normalization reusable by extensions (#485)
- - Added new classes:
-   - `TableOfContentsGenerator`
-   - `TableOfContentsGeneratorInterface`
-   - `TableOfContentsPlaceholder`
-   - `TableOfContentsPlaceholderParser`
-   - `TableOfContentsPlaceholderRenderer`
-
-### Changed
-
- - "Moved" the `TableOfContents` class into a new `Node` sub-namespace (with backward-compatibility)
- - Reference labels are now generated and stored in lower-case instead of upper-case
- - Reference labels are no longer normalized inside the `Reference`, only the `ReferenceMap`
-
-### Fixed
-
- - Fixed reference label case folding polyfill not being consistent between different PHP versions
-
-### Deprecated
-
- - Deprecated the `CommonMarkConverter::VERSION` constant (#496)
- - Deprecated `League\CommonMark\Extension\Autolink\InlineMentionParser` (use `League\CommonMark\Extension\Mention\MentionParser` instead)
- - Deprecated everything under `League\CommonMark\Extension\HeadingPermalink\Slug` (use the classes under `League\CommonMark\Normalizer` instead)
- - Deprecated `League\CommonMark\Extension\TableOfContents\TableOfContents` (use the one in the new `Node` sub-namespace instead)
- - Deprecated the `STYLE_` and `NORMALIZE_` constants in `TableOfContentsBuilder` (use the ones in `TableOfContentsGenerator` instead)
- - Deprecated the `\League\CommonMark\Extension\HeadingPermalink\HeadingPermalinkRenderer::DEFAULT_INNER_CONTENTS` constant (#505)
- - Deprecated the `heading_permalink/inner_contents` configuration option in the `HeadingPermalink` extension (use the new `heading_permalink/symbol` configuration option instead) (#505)
-
-## [1.4.3] - 2020-05-04
-
-### Fixed
-
- - Fixed certain Unicode letters, numbers, and marks not being preserved when generating URL slugs (#467)
-
-## [1.4.2] - 2020-04-24
-
-### Fixed
-
- - Fixed inline code blocks not be included within heading permalinks (#457)
-
-## [1.4.1] - 2020-04-20
-
-### Fixed
-
- - Fixed BC break caused by ConverterInterface alias not being used by some DI containers (#454)
-
-## [1.4.0] - 2020-04-18
-
-### Added
-
- - Added new [Heading Permalink extension](https://commonmark.thephpleague.com/extensions/heading-permalinks/) (#420)
- - Added new [Table of Contents extension](https://commonmark.thephpleague.com/extensions/table-of-contents/) (#441)
- - Added new `MarkdownConverterInterface` as a long-term replacement for `ConverterInterface` (#439)
- - Added new `DocumentPreParsedEvent` event (#427, #359, #399)
- - Added new `ListBlock::TYPE_BULLET` constant as a replacement for `ListBlock::TYPE_UNORDERED`
- - Added new `MarkdownInput` class and `MarkdownInputInterface` to handle pre-parsing and allow listeners to replace Markdown contents
-
-### Changed
-
- - Block & inline renderers will now render child classes automatically (#222, #209)
- - The `ListBlock` constants now use fully-lowercased values instead of titlecased values
- - Significantly improved typing
->>>>>>> c392e7dc
-
-## [Unreleased][unreleased]
+- Fixed Mentions inside of links creating nested links against the spec's rules (#688)
 
 ## [2.0.0-rc1] - 2021-07-10
 
@@ -540,50 +325,8 @@
     - Alternative 1: Use `CommonMarkConverter` or `GithubFlavoredMarkdownConverter` if you don't need to customize the environment
     - Alternative 2: Instantiate a new `Environment` and add the necessary extensions yourself
 
-<<<<<<< HEAD
 [unreleased]: https://github.com/thephpleague/commonmark/compare/2.0.0-rc1...main
 [2.0.0-rc1]: https://github.com/thephpleague/commonmark/compare/2.0.0-beta3...2.0.0-rc1
 [2.0.0-beta3]: https://github.com/thephpleague/commonmark/compare/2.0.0-beta2...2.0.0-beta3
 [2.0.0-beta2]: https://github.com/thephpleague/commonmark/compare/2.0.0-beta1...2.0.0-beta2
-[2.0.0-beta1]: https://github.com/thephpleague/commonmark/compare/1.6...2.0.0-beta1
-=======
-[unreleased]: https://github.com/thephpleague/commonmark/compare/1.6.6...1.6
-[1.6.6]: https://github.com/thephpleague/commonmark/compare/1.6.5...1.6.6
-[1.6.5]: https://github.com/thephpleague/commonmark/compare/1.6.4...1.6.5
-[1.6.4]: https://github.com/thephpleague/commonmark/compare/1.6.3...1.6.4
-[1.6.3]: https://github.com/thephpleague/commonmark/compare/1.6.2...1.6.3
-[1.6.2]: https://github.com/thephpleague/commonmark/compare/1.6.1...1.6.2
-[1.6.1]: https://github.com/thephpleague/commonmark/compare/1.6.0...1.6.1
-[1.6.0]: https://github.com/thephpleague/commonmark/compare/1.5.8...1.6.0
-[1.5.8]: https://github.com/thephpleague/commonmark/compare/1.5.7...1.5.8
-[1.5.7]: https://github.com/thephpleague/commonmark/compare/1.5.6...1.5.7
-[1.5.6]: https://github.com/thephpleague/commonmark/compare/1.5.5...1.5.6
-[1.5.5]: https://github.com/thephpleague/commonmark/compare/1.5.4...1.5.5
-[1.5.4]: https://github.com/thephpleague/commonmark/compare/1.5.3...1.5.4
-[1.5.3]: https://github.com/thephpleague/commonmark/compare/1.5.2...1.5.3
-[1.5.2]: https://github.com/thephpleague/commonmark/compare/1.5.1...1.5.2
-[1.5.1]: https://github.com/thephpleague/commonmark/compare/1.5.0...1.5.1
-[1.5.0]: https://github.com/thephpleague/commonmark/compare/1.4.3...1.5.0
-[1.4.3]: https://github.com/thephpleague/commonmark/compare/1.4.2...1.4.3
-[1.4.2]: https://github.com/thephpleague/commonmark/compare/1.4.1...1.4.2
-[1.4.1]: https://github.com/thephpleague/commonmark/compare/1.4.0...1.4.1
-[1.4.0]: https://github.com/thephpleague/commonmark/compare/1.3.4...1.4.0
-[1.3.4]: https://github.com/thephpleague/commonmark/compare/1.3.3...1.3.4
-[1.3.3]: https://github.com/thephpleague/commonmark/compare/1.3.2...1.3.3
-[1.3.2]: https://github.com/thephpleague/commonmark/compare/1.3.1...1.3.2
-[1.3.1]: https://github.com/thephpleague/commonmark/compare/1.3.0...1.3.1
-[1.3.0]: https://github.com/thephpleague/commonmark/compare/1.2.2...1.3.0
-[1.2.2]: https://github.com/thephpleague/commonmark/compare/1.2.1...1.2.2
-[1.2.1]: https://github.com/thephpleague/commonmark/compare/1.2.0...1.2.1
-[1.2.0]: https://github.com/thephpleague/commonmark/compare/1.1.2...1.2.0
-[1.1.3]: https://github.com/thephpleague/commonmark/compare/1.1.2...1.1.3
-[1.1.2]: https://github.com/thephpleague/commonmark/compare/1.1.1...1.1.2
-[1.1.1]: https://github.com/thephpleague/commonmark/compare/1.1.0...1.1.1
-[1.1.0]: https://github.com/thephpleague/commonmark/compare/1.0.0...1.1.0
-[1.0.0]: https://github.com/thephpleague/commonmark/compare/1.0.0-rc1...1.0.0
-[1.0.0-rc1]: https://github.com/thephpleague/commonmark/compare/1.0.0-beta4...1.0.0-rc1
-[1.0.0-beta4]: https://github.com/thephpleague/commonmark/compare/1.0.0-beta3...1.0.0-beta4
-[1.0.0-beta3]: https://github.com/thephpleague/commonmark/compare/1.0.0-beta2...1.0.0-beta3
-[1.0.0-beta2]: https://github.com/thephpleague/commonmark/compare/1.0.0-beta1...1.0.0-beta2
-[1.0.0-beta1]: https://github.com/thephpleague/commonmark/compare/0.19.2...1.0.0-beta1
->>>>>>> c392e7dc
+[2.0.0-beta1]: https://github.com/thephpleague/commonmark/compare/1.6...2.0.0-beta1