--- conflicted
+++ resolved
@@ -4,7 +4,6 @@
 
 ## [Unreleased][unreleased]
 
-<<<<<<< HEAD
 ### Added
 
  - The priority of parsers, processors, and renderers can now be set when `add()`ing them; you no longer need to rely on the order in which they are added
@@ -52,7 +51,7 @@
    - `RegexHelper::getLinkDestinationBracesRegex()`
    - `RegexHelper::getThematicBreakRegex()`
  - Removed the second `$preserveEntities` parameters from `Xml:escape()`
-=======
+
 ## [0.18.4] - 2019-03-23
 
 ### Changed
@@ -63,7 +62,6 @@
 ### Fixed
 
  - Fixed two exponential backtracking issues
->>>>>>> 980450c7
 
 ## [0.18.3] - 2019-03-21
 
