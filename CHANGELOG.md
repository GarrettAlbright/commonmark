# Change Log
All notable changes to this project will be documented in this file.
Updates should follow the [Keep a CHANGELOG](https://keepachangelog.com/) principles.

## [Unreleased][unreleased]

<<<<<<< HEAD
### Added

 - Added proper support for delimiters, including custom delimiters
   - `addDelimiterProcessor()` added to `ConfigurableEnvironmentInterface` and `Environment`
 - Basic delimiters no longer need custom parsers - they'll be parsed automatically
 - Added `AdjacentTextMerger::mergeTextNodesBetweenExclusive()`
 - Added `CommonMarkConveter::getEnvironment()`
 - Extracted a new `DocParserInterface` from the `DocParser`

### Changed

 - Renamed the `AdjoiningTextCollapser` class to `AdjacentTextMerger`
   - Replaced its `collapseTextNodes()` method with the new `mergeChildNodes()` method
 - Made several classes `final`:
   - `DocParser`
   - `HtmlRenderer`
   - `InlineParserEngine`
 - Reduced visibility of several internal methods to `private`:
    - `DelimiterStack::findEarliest()`
    - All `protected` methods in `InlineParserEngine`
 - Marked some classes and methods as `@internal`
 - `ElementRendererInterface` now requires a public `renderInline()` method; added this to `HtmlRenderer`
 - Changed `InlineParserEngine::parse()` to require an `AbstractStringContainerBlock` instead of the generic `Node` class
 - Un-deprecated the `CommonmarkConverter::VERSION` constant
 - The `Converter` constructor now requires an instance of `DocParserInterface` instead of the concrete `DocParser`
 - Changed `Emphasis`, `Strong`, and `AbstractWebResource` to directly extend `AbstractInline` instead of the (now-deprecated) intermediary `AbstractInlineContainer` class

### Fixed

 - Fixed null errors when inserting sibling `Node`s without parents
 - Fixed `NodeWalkerEvent` not requiring a `Node` via its constructor
 - Fixed `Reference::normalizeReference()` improperly converting to uppercase instead of performing proper Unicode case-folding
 - Fixed strong emphasis delimiters not being preserved when `enable_strong` is set to `false` (it now works identically to `enable_em`)

### Deprecated

 - Deprecated `DocParser::getEnvironment()` (you should obtain it some other way)
 - Deprecated `AbstractInlineContainer` (use `AbstractInline` instead and make `isContainer()` return `true`)

### Removed

 - Removed inline processor functionality now that we have proper delimiter support:
   - Removed `addInlineProcessor()` from `ConfigurableEnvironmentInterface` and `Environment`
   - Removed `getInlineProcessors()` from `EnvironmentInterface` and `Environment`
   - Removed `EmphasisProcessor`
   - Removed `InlineProcessorInterface`
 - Removed `EmphasisParser` now that we have proper delimiter support
 - Removed now-unused methods
   - Removed `DelimiterStack::getTop()` (no replacement)
   - Removed `DelimiterStack::iterateByCharacters()` (use the new `processDelimiters()` method instead)
   - Removed the protected `DelimiterStack::findMatchingOpener()` method
=======
## [0.19.2] - 2019-05-19

### Fixed

 - Fixed bug where default values for nested configuration paths were inadvertently cast to strings
>>>>>>> c2239698

## [0.19.1] - 2019-04-10

### Added

 - Added the missing `addExtension()` method to the new `ConfigurableEnvironmentInterface`

### Fixed

 - Fixed extensions not being able to register other extensions

## [0.19.0] - 2019-04-10

### Added

 - The priority of parsers, processors, and renderers can now be set when `add()`ing them; you no longer need to rely on the order in which they are added
 - Added support for trying multiple parsers per block/inline
 - Extracted two new base interfaces from `Environment`:
   - `EnvironmentInterface`
   - `ConfigurableEnvironmentInterface`
 - Extracted a new `AbstractStringContainerBlock` base class and corresponding `StringContainerInterface` from `AbstractBlock`
 - Added `Cursor::getEncoding()` method
 - Added `.phpstorm.meta.php` file for better IDE code completion
 - Made some minor optimizations here and there

### Changed

 - Pretty much everything now has parameter and return types (#346)
 - Attributes passed to `HtmlElement` will now be escaped by default
 - `Environment` is now a `final` class
 - `Environment::getBlockRendererForClass()` was replaced with `Environment::getBlockRenderersForClass()` (note the added `s`)
 - `Environment::getInlineRendererForClass()` was replaced with `Environment::getInlineRenderersForClass()` (note the added `s`)
 - The `Environment::get____()` methods now return an iterator instead of an array
 - `Context::addBlock()` no longer returns the same block instance you passed into the method, as this served no useful purpose
 - `RegexHelper::isEscapable()` no longer accepts `null` values
 - `Node::replaceChildren()` now accepts any type of `iterable`, not just `array`s
 - Some block elements now extend `AbstractStringContainerBlock` instead of `AbstractBlock`
   - `InlineContainerInterface` now extends the new `StringContainerInterface`
   - The `handleRemainingContents()` method (formerly on `AbstractBlock`, now on `AbstractStringContainerBlock`) is now an `abstract method
   - The `InlineParserContext` constructor now requires an `AbstractStringContainerBlock` instead of an `AbstractBlock`

### Removed

 - Removed support for PHP 5.6 and 7.0 (#346)
 - Removed support for `add()`ing parsers with just the target block/inline class name - you need to include the full namespace now
 - Removed the following unused methods from `Environment`:
   - `getInlineParser($name)`
   - `getInlineParsers()`
   - `createInlineParserEngine()`
 - Removed the unused `getName()` methods:
   - `AbstractBlockParser::getName()`
   - `AbstractInlineParser::getName()`
   - `BlockParserInterface::getName()`
   - `InlinerParserInterface::getName()`
 - Removed the now-useless classes:
   - `AbstractBlockParser`
   - `AbstractInlinerParser`
   - `InlineContainer`
 - Removed the `AbstractBlock::acceptsLines()` method
 - Removed the now-useless constructor from `AbstractBlock`
 - Removed previously-deprecated functionality:
   - `InlineContainer` class
   - `RegexHelper::$instance`
   - `RegexHelper::getInstance()`
   - `RegexHelper::getPartialRegex()`
   - `RegexHelper::getHtmlTagRegex()`
   - `RegexHelper::getLinkTitleRegex()`
   - `RegexHelper::getLinkDestinationBracesRegex()`
   - `RegexHelper::getThematicBreakRegex()`
 - Removed the second `$preserveEntities` parameter from `Xml:escape()`

## [0.18.5] - 2019-03-28

### Fixed

 - Fixed the adjoining `Text` collapser not handling the full tree (thephpleague/commonmark-ext-autolink#10)

## [0.18.4] - 2019-03-23

### Changed

 - Modified how URL normalization decodes certain characters in order to align with the JS library's output
 - Disallowed unescaped `(` in parenthesized link title

### Fixed

 - Fixed two exponential backtracking issues

## [0.18.3] - 2019-03-21

This is a **security update** release.

### Changed

 - XML/HTML entities in attributes will no longer be preserved when rendering (#353)

### Fixed

 - Fix XSS vulnerability caused by improper preservation of entities when rendering (#353)

### Deprecated

 - Deprecated the `$preserveEntites` argument of `Xml::escape()` for removal in the next release (#353)

## [0.18.2] - 2019-03-16

### Fixed

 - Fixed adjoining `Text` elements not being collapsed after delimiter processing

### Deprecated

 - Deprecated the `CommonmarkConverter::VERSION` constant for removal in 1.0.0

## [0.18.1] - 2018-12-29

This is a **security update** release.

### Fixed

 - Fix XSS vulnerability caused by URL normalization not handling/encoding newlines properly (#337, CVE-2018-20583)

## [0.18.0] - 2018-09-18

### Added

 - Added `ConverterInterface` to `Converter` and `CommonMarkConverter` (#330)
 - Added `ListItem::getListData()` method (#329)

### Changed

 - Links with `target="_blank"` will also get `rel="noopener noreferrer"` by default (#331)
 - Implemented several performance optimizations (#324)

## [0.17.5] - 2018-03-29

### Fixed

 - Fixed incorrect version constant value (again)
 - Fixed release checklist to prevent the above from happening
 - Fixed incorrect dates in CHANGELOG

## [0.17.4] - 2018-03-28

### Added

 - Added `ListBlock::setTight()` method

## [0.17.3] - 2018-03-26

### Fixed

 - Fixed incorrect version constant value

## [0.17.2] - 2018-03-25

### Added

 - Added new `RegexHelper::isEscapable()` method

### Fixed

 - Fixed spec compliance bug where escaped spaces should not be allowed in link destinations

## [0.17.1] - 2018-03-18

### Added

 - Added a new constant containing the current version: `CommonMarkConverter::VERSION` (#314)

## [0.17.0] - 2017-12-30

This release contains several breaking changes and a minimum PHP version bump - see <UPGRADE.md> for more details.

### Added

 - Added new `max_nesting_level` setting (#243)
 - Added minor performance optimizations to `Cursor`

### Changed

 - Minimum PHP version is now 5.6.5.
 - All full and partial regular expressions in `RegexHelper` are now defined as constants instead of being built on-the-fly.
 - `Cursor::saveState()` now returns an `array` instead of a `CursorState` object.
 - `Cursor::restoreState()` now accepts an `array` parameter instead of a `CursorState` object.
 - Saving/restoring the Cursor state no longer tracks things that don't change (like the text content).
 - `RegexHelper` is now `final`.
 - References to `InlineContainer` changed to new `InlineContainerInterface` interface.
 - `MiscExtension::addInlineParser()` and `MiscExtension::addBlockRenderer()` now return `$this` instead of nothing.

### Fixed
 - Fixed `Reference::normalizeReference()` not properly collapsing whitespace to a single space

### Deprecated

 - `RegexHelper::getInstance()` and all instance (non-static) methods have been deprecated.
 - The `InlineContainer` interface has been deprecated. Use `InlineContainerInterface` instead.

### Removed

 - Removed support for PHP 5.4 and 5.5.
 - Removed `CursorState` class
 - Removed all previous deprecations:
   - `Cursor::getFirstNonSpacePosition()`
   - `Cursor::getFirstNonSpaceCharacter()`
   - `Cursor::advanceWhileMatches()`
   - `Cursor::advanceToFirstNonSpace()`
   - `ElementRendererInterface::escape()`
   - `HtmlRenderer::escape()`
   - `RegexHelper::REGEX_UNICODE_WHITESPACE`
   - `RegexHelper::getLinkDestinationRegex()`

## [0.16.0] - 2017-10-30

This release contains breaking changes, several performance improvements, and two deprecations:

### Added

 - Added new `Xml` utility class; moved HTML/XML escaping logic into there (see deprecations below)

### Changed

 - `Environment::getInlineParsersForCharacter()` now returns an empty array (instead of `null`) when no matching parsers are found
 - Three utility classes are now marked `final`:
   - `Html5Entities`
   - `LinkParserHelper`
   - `UrlEncoder`

### Fixed

 - Improved performance of several methods (for a 10% overall performance boost - #292)

### Deprecated

The following methods were deprecated and are scheduled for removal in 0.17.0 or 1.0.0 (whichever comes first).  See <UPGRADE.md> for more information.

 - `Cursor::advanceWhileMatches()` deprecated; use `Cursor::match()` instead.
 - `HtmlRenderer::escape()` deprecated; use `Xml::escape()` instead.

### Removed

 - Removed `DelimiterStack::findFirstMatchingOpener()` which was previously deprecated in 0.15.0

## [0.15.7] - 2017-10-26

### Fixed

 - Improved performance of `Cursor::advanceBy()` (for a 16% performance boost)

## [0.15.6] - 2017-08-08

### Fixed

 - Fixed URI normalization not properly encoding/decoding special characters in certain cases (#287)

## [0.15.5] - 2017-08-05

This release bumps spec compliance to 0.28 without breaking changes to the API.

### Added

 - Project is now tested against PHP 7.2

### Changed

 - Bumped CommonMark spec target to 0.28
 - Changed internal implementation of `LinkParserHelper::parseLinkDestination()` to allow nested parens
 - Changed precedence of strong/emph when both nestings are possible (rule 14)
 - Allow tabs before and after ATX closing header

### Fixed

 - Fixed HTML type 6 block regex matching against `<pre>` (it shouldn't) and not matching `<iframe>` (it should)
 - Fixed reference parser incorrectly handling escaped `]` characters
 - Fixed "multiple of 3" delimiter run calculations

### Deprecated

An unused constant and static method were deprecated and will be removed in a future release.  See <UPGRADE.md> for more information.

 - Deprecated `RegexHelper::REGEX_UNICODE_WHITESPACE` (no longer used)
 - Deprecated `RegexHelper::getLinkDestinationRegex()` (no longer used)

## [0.15.4] - 2017-05-09

### Added

 - Added new methods to `Cursor` (#280):
   - `advanceToNextNonSpaceOrNewline()` - Identical replacement for the (now-deprecated) `advanceToFirstNonSpace()` method
   - `advanceToNextNonSpaceOrTab()` - Similar replacement for `advanceToFirstNonSpace()` but with proper tab handling
   - `getNextNonSpaceCharacter()` - Identical replacement for the (now-deprecated) `getFirstNonSpaceCharacter()` method
   - `getNextNonSpacePosition()` - Identical replacement for the (now-deprecated) `getFirstNonSpacePosition()` method
 - Added new method to `CursorState` (#280):
   - `getNextNonSpaceCache()` - Identical replacement for the (now-deprecated) `getFirstNonSpaceCache()` method

### Fixed

 - Fixed duplicate characters in non-intended lines containing tabs (#279)

### Deprecated

**All deprecations listed here will be removed in a future 0.x release.** See [UPGRADE.md](UPGRADE.md) for instructions on preparing your code for the eventual removal of these methods.

 - Deprecated `Cursor::advanceToFirstNonSpace()` (#280)
   - Use `advanceToNextNonSpaceOrTab()` or `advanceToNextNonSpaceOrNewline()` instead, depending on your requirements
 - Deprecated `Cursor::getFirstNonSpaceCharacter()` (#280)
   - Use `Cursor::getNextNonSpaceCharacter()` instead
 - Deprecated `Cursor::getFirstNonSpacePosition()` (#280)
   - Use `Cursor::getNextNonSpacePosition()` instead
 - Deprecated `CursorState::getFirstNonSpaceCache()` (#280)
   - Use `CursorState::getNextNonSpaceCache()` instead

## [0.15.3] - 2016-12-18

### Fixed
 - Allow inline parsers matching regex delimiter to be created (#271, #272)

## [0.15.2] - 2016-11-22

### Changed
 - Bumped spec target version to 0.27 (#268)
 - H2-H6 elements are now parsed as HTML block elements instead of HTML inlines

### Fixed
 - Fixed incomplete punctuation regex
 - Fixed shortcut links not being allowed before a `(`
 - Fixed distinction between Unicode whitespace and regular whitespace

## [0.15.1] - 2016-11-08

### Fixed
 - Fixed setext heading underlines not allowing trailing tabs (#266)

## [0.15.0] - 2016-09-14

### Added
 - Added preliminary support for PHP 7.1 (#259)
 - Added more regression tests (#258, #260)

### Changed
 - Bumped spec target version to 0.26 (#260)
 - The `CursorState` constructor requires an additional parameter (#258)
 - Ordered lists cannot interupt a paragraph unless they start with `1` (#260)
 - Blank list items cannot interupt a paragraph (#260)

### Deprecated
 - Deprecated `DelimiterStack::findFirstMatchingOpener()` - use `findMatchingOpener()` instead (#260)

### Fixed
 - Fixed tabs in ATX headers and thematic breaks (#260)
 - Fixed issue where cursor state was not being restored properly (#258, #260)
   - This fixed the lists-with-tabs regression reported in #258

### Removed
 - Removed an unnecessary check in `Cursor::advanceBy()` (#260)
 - Removed the two-blanks-break-out-of-lists feature (#260)


## [0.14.0] - 2016-07-02
### Added
 - The `safe` option is deprecated and replaced by 2 new options (#253, #255):
   - `html_input` (`strip`, `allow` or `escape`): how to handle untrusted HTML input (the default is `strip` for BC reasons)
   - `allow_unsafe_links` (`true` or `false`): whether to allow risky image URLs and links (the default is `true` for BC reasons)

### Deprecated
 - The `safe` option is now deprecated and will be removed in the 1.0.0 release.

## [0.13.4] - 2016-06-14

### Fixed
 - Fixed path to `autoload.php` within bin/commonmark (#250)

## [0.13.3] - 2016-05-21

### Added
 - Added `setUrl()` method for `Link` and `Image` elements (#227, #244)
 - Added cebe/markdown to the benchmark tool (#245)

## [0.13.2] - 2016-03-27

### Added
 - Added ability to invoke `Converter` as a function (#233, #239)
 - Added new `advanceBySpaceOrTab` convenience method to `Cursor`

### Changed
 - Bumped spec target version to 0.25
 - Adjusted how tabs are handled by the `Cursor` (#234)
 - Made a couple small micro-optimizations to heavily used functions (#240)
 - Updated URLs in docblocks to use HTTPS where possible (#238)

## [0.13.1] - 2016-03-09

### Changed
 - Refactored `EmphasisParser::parse()` to simplify it (#223)
 - Updated dev dependencies (#218 & #220)

### Fixed
 - Fixed invalid regex generated when no inline parsers are defined (#224)
 - Fixed logic bug with blank line after empty list item (#230)
 - Fixed some incorrect code comments

### Removed
 - Removed unused variables (#223)

## [0.13.0] - 2016-01-13

### Added
 - Added AST document processors (#210)
 - Added optional `Environment` parameter to `CommonMarkConverter` constructor

### Changed
 - Renamed "header" things to "heading" for spec consistency
   - `Header` => `Heading`
   - `ATXHeaderParser` => `ATXHeadingParser`
   - `SetExtHeaderParser` => `SetExtHeadingParser`
   - `HeaderRenderer` => `HeadingRenderer`
 - Renamed "HorizontalRule" to "ThematicBreak" for spec consistency
   - `HorizontalRule` => `ThematicBreak`
   - `HorizontalRuleParser` => `ThematicBreakParser`
   - `HorizontalRuleRenderer` => `ThematicBreakRenderer`
   - `HorizontalRuleRendererTest` => `ThematicBreakRendererTest`
   - `RegexHelper::getHRuleRegex()` => `RegexHelper::getThematicBreakRegex()`
 - Renamed inline "Html" and "RawHtml" to "HtmlInline" for consistency
   - `Html` => `HtmlInline`
   - `RawHtmlParser` => `HtmlInlineParser`
   - `RawHtmlRenderer` => `HtmlInlineRenderer`
 - Don't allow whitespace between link text and link label of a reference link (spec change)
 - Don't allow spaces in link destinations, even in `<>`
 - Allow multiline setext header content
   - The `Heading` constructor now allows `$contents` to be a `string` (old behavior) or `string[]` (new)

### Fixed
 - Fixed several list issues and regressions (jgm/commonmark.js#59)

### Removed
 - Removed schema whitelist from autolink regex
 - Moved SmartPunct functionality into new [league/commonmark-extras](https://github.com/thephpleague/commonmark-extras) package

## [0.12.0] - 2015-11-04

### Added
 - Added ability to configure characters and disable emphasis/strong (#135)
 - Added new ConfigurationAwareInterface support for all parsers, processors, and renderers (#201)
 - Added HTML safe mode to handle untrusted input (#200, #201)
   - Safe mode is disabled by default for backwards-compatibility
   - To enable it, set the `safe` option to `true`
 - Added AppVeyor integration for automated unit/functional testing on Windows (#195)

### Changed
 - `AbstractBlock::finalize()` now requires a second parameter, `$endLineNumber`
 - `RegexHelper::REGEX_ENTITY` no longer includes the starting `/` or the ending `/i` (#194)
 - `Node::setParent()` now accepts null values (#203)

### Fixed
 - Fixed incorrect `endLine` positions (#187)
 - Fixed `DocParser::preProcessInput` dropping up to 2 ending newlines instead of just one
 - Fixed `EntityParser` not checking for ampersands at the start of the current position (#192, #194)

### Removed
 - Removed protected function Context::addChild()
   - It was a duplicate of the Context::addBlock() method
 - Disabled STDIN reading on `bin/commonmark` for Windows due to PHP issues (#189, #195)

## [0.11.3] - 2015-09-25
### Fixed
 - Reset container after closing containing lists (#183; jgm/commonmark.js#67)
   - The temporary fix from 0.11.2 was reverted

## [0.11.2] - 2015-09-23
### Fixed
 - Fixed parser checking acceptsLines on the wrong element (#183)

## [0.11.1] - 2015-09-22
### Changed
 - Tightened up some loose comparisons

### Fixed
 - Fixed missing "bin" directive in composer.json
 - Updated a docblock to match recent changes to method parameters

### Removed
 - Removed unused variable from within QuoteProcessor's closure

## [0.11.0] - 2015-09-19
### Added
 - Added new `Node` class, which both `AbstractBlock` and `AbstractInline` extend from (#169)
 - Added a `NodeWalker` and `NodeWalkerEvent` to traverse the AST without using recursion
 - Added new `InlineContainer` interface for blocks
 - Added new `getContainer()` and `getReferenceMap()` methods to `InlineParserContext`
 - Added `iframe` to whitelist of HTML block tags (as per spec)
 - Added `./bin/commonmark` for converting Markdown at the command line

### Changed
 - Bumped spec target version to 0.22
 - Revised AST to use a double-linked list (#169)
 - `AbstractBlock` and `AbstractInline` both extend from `Node`
   - Sub-classes must implement new `isContainer()` method
 - Other major changes to `AbstractBlock`:
   - `getParent()` is now `parent()`
   - `setParent()` now expects a `Node` instead of an `AbstractBlock`
   - `getChildren()` is now `children()`
   - `getLastChild()` is now `lastChild()`
   - `addChild()` is now `appendChild()`
 - `InlineParserContext` is constructed using the container `AbstractBlock` and the document's `RefereceMap`
   - The constructor will automatically create the `Cursor` using the container's string contents
 - `InlineParserEngine::parse` now requires the `Node` container and the document's `ReferenceMap` instead of a `ContextInterface` and `Cursor`
 - Changed `Delimiter` to reference the actual inline `Node` instead of the position
   - The `int $pos` protected member and constructor arg is now `Node $node`
   - Use `getInlineNode()` and `setInlineNode()` instead of `getPos()` and `setPos()`
 - Changed `DocParser::processInlines` to use a `NodeWalker` to iterate through inlines
   - Walker passed as second argument instead of `AbstractBlock`
   - Uses a `while` loop instead of recursion to traverse the AST
 - `Image` and `Link` now only accept a string as their second argument
 - Refactored how `CloseBracketParser::parse()` works internally
 - `CloseBracketParser::createInline` no longer accepts label inlines
 - Disallow list item starting with multiple blank lines (see jgm/CommonMark#332)
 - Modified `AbstractBlock::setLastLineBlank()`
   - Functionality moved to `AbstractBlock::shouldLastLineBeBlank()` and new `DocParser::setAndPropagateLastLineBlank()` method
   - `AbstractBlock::setLastLineBlank()` is now a setter method for `AbstractBlock::$lastLineBlank`
 - `AbstractBlock::handleRemainingContents()` is no longer abstract
   - A default implementation is provided
   - Removed duplicate code from sub-classes which used the default implementation - they'll just use the parent method from now on

### Fixed
 - Fixed logic error in calculation of offset (see jgm/commonmark.js@94053a8)
 - Fixed bug where `DocParser` checked the wrong method to determine remainder handling behavior
 - Fixed bug where `HorizontalRuleParser` failed to advance the cursor beyond the parsed horizontal rule characters
 - Fixed `DocParser` not ignoring the final newline of the input (like the reference parser does)

### Removed
 - Removed `Block\Element\AbstractInlineContainer`
   - Extend `AbstractBlock` and implement `InlineContainer` instead
   - Use child methods instead of `getInlines` and `setInlines`
 - Removed `AbstractBlock::replaceChild()`
   - Call `Node::replaceWith()` directly the child node instead
 - Removed the `getInlines()` method from `InlineParserContext`
   - Add parsed inlines using `$inlineContext->getContainer()->appendChild()` instead of `$inlineContext->getInlines()->add()`
 - Removed the `ContextInterface` argument from `AbstractInlineParser::parse()` and `InlineParserEngine::parseCharacter`
 - Removed the first `ArrayCollection $inlines` argument from `InlineProcessorInterface::processInlines()`
 - Removed `CloseBracketParser::nullify()`
 - Removed `pre` from rule 6 of HTML blocks (see jgm/CommonMark#355)

## [0.10.0] - 2015-07-25
### Added
 - Added parent references to inline elements (#124)
 - Added smart punctuation extension (#134)
 - Added HTML block types
 - Added indentation caching to the cursor
 - Added automated code style checks (#133)
 - Added support for tag attributes in renderers (#101, #165)

### Changed
 - Bumped spec target version to 0.21
 - Revised HTML block parsing to conform to new spec (jgm/commonmark.js@99bd473)
 - Imposed 9-digit limit on ordered list markers, per spec
 - Allow non-initial hyphens in html tag names (jgm/CommonMark#239)
 - Updated list of block tag names
 - Changed tab/indentation handling to meet the new spec behavior
 - Modified spec tests to show spaces and tabs in test results
 - Replaced `HtmlRendererInterface` with `ElementRendererInterface` (#141)
 - Removed the unnecessary `trim()` and string cast from `ListItemRenderer`

### Fixed
 - Fixed link reference definition edge case (#120)
 - Allow literal (non-escaping) backslashes in link destinations (#118)
 - Allow backslash-escaped backslashes in link labels (#119)
 - Allow link labels up to 999 characters (per the spec)
 - Properly split on whitespace when determining code block class (jgm/commonmark.js#54)
 - Fixed code style issues (#132, #133, #151, #152)
 - Fixed wording for invalid inline exception (#136)

### Removed
 - Removed the advance-by-one optimization due to added cursor complexity

## [0.9.0] - 2015-06-18
### Added
 - Added public $data array to block elements (#95)
 - Added `isIndented` helper method to `Cursor`
 - Added a new `Converter` base class which `CommonMarkConverter` extends from (#105)

### Changed
 - Bumped spec target version to 0.20 (#112)
 - Renamed ListBlock::$data and ListItem::$data to $listData
 - Require link labels to contain non-whitespace (jgm/CommonMark#322)
 - Use U+FFFD for entities resolving to 0 (jgm/CommonMark#323)
 - Moved `IndentedCodeParser::CODE_INDENT_LEVEL` to `Cursor::INDENT_LEVEL`
 - Changed arrays to short syntax (#116)
 - Improved efficiency of DelimiterStack iteration (jgm/commonmark.js#43)

### Fixed
 - Fixed open block tag followed by newline not being recognized (jgm/CommonMark#324)
 - Fixed indented lists sometimes being parsed incorrectly (jgm/commonmark.js#42)

## [0.8.0] - 2015-04-29
### Added
 - Allow swapping built-in renderers without using their fully qualified names (#84)
 - Lots of unit tests (for existing code)
 - Ability to include arbitrary functional tests in addition to spec-based tests

### Changed
 - Dropped support for PHP 5.3 (#64 and #76)
 - Bumped spec target version to 0.19
 - Made the AbstractInlineContainer be abstract
 - Moved environment config. logic into separate class

### Fixed
 - Fixed underscore emphasis to conform to spec changes (jgm/CommonMark#317)

### Removed
 - Removed PHP 5.3 workaround (see commit 5747822)
 - Removed unused AbstractWebResource::setUrl() method
 - Removed unnecessary check for hrule when parsing lists (#85)

## [0.7.2] - 2015-03-08
### Changed
 - Bumped spec target version to 0.18

### Fixed
 - Fixed broken parsing of emphasized text ending with a '0' character (#81)

## [0.7.1] - 2015-03-01
### Added
 - All references can now be obtained from the `ReferenceMap` via `listReferences()` (#73)
 - Test against PHP 7.0 (nightly) but allow failures

### Changed
 - ListData::$start now defaults to null instead of 0 (#74)
 - Replace references to HtmlRenderer with new HtmlRendererInterface

### Fixed
 - Fixed 0-based ordered lists starting at 1 instead of 0 (#74)
 - Fixed errors parsing multi-byte characters (#78 and #79)

## [0.7.0] - 2015-02-16
### Added
 - More unit tests to increase code coverage

### Changed
 - Enabled the InlineParserEngine to parse several non-special characters at once (performance boost)
 - NewlineParser no longer attempts to parse spaces; look-behind is used instead (major performance boost)
 - Moved closeUnmatchedBlocks into its own class
 - Image and link elements now extend AbstractInlineContainer; label data is stored via $inlineContents instead
 - Renamed AbstractInlineContainer::$inlineContents and its getter/setter

### Removed
 - Removed the InlineCollection class
 - Removed the unused ArrayCollection::splice() method
 - Removed impossible-to-reach code in Cursor::advanceToFirstNonSpace
 - Removed unnecessary test from the InlineParserEngine
 - Removed unnecessary/unused RegexHelper::getMainRegex() method

## [0.6.1] - 2015-01-25
### Changed
 - Bumped spec target version to 0.17
 - Updated emphasis parsing for underscores to prevent intra-word emphasis
 - Deferred closing of fenced code blocks

## [0.6.0] - 2015-01-09
### Added
 - Bulk registration of parsers/renderers via extensions (#45)
 - Proper UTF-8 support, especially in the Cursor; mbstring extension is now required (#49)
 - Environment is now configurable; options can be accessed in its parsers/renderers (#56)
 - Added some unit tests

### Changed
 - Bumped spec target version to 0.15 (#50)
 - Parsers/renderers are now lazy-initialized (#52)
 - Some private elements are now protected for easier extending, especially on Element classes (#53)
 - Renderer option keys changed from camelCase to underscore_case (#56)
 - Moved CommonMark parser/render definitions into CommonMarkCoreExtension

### Fixed
 - Improved parsing of emphasis around punctuation
 - Improved regexes for CDATA and HTML comments
 - Fixed issue with HTML content that is considered false in loose comparisons, like `'0'` (#55)
 - Fixed DocParser trying to add empty strings to closed containers (#58)
 - Fixed incorrect use of a null parameter value in the HtmlElementTest

### Removed
 - Removed unused ReferenceDefinition* classes (#51)
 - Removed UnicodeCaseFolder in favor of mb_strtoupper

## [0.5.1] - 2014-12-27
### Fixed
 - Fixed infinite loop and link-in-link-in-image parsing (#37)

### Removed
 - Removed hard dependency on mbstring extension; workaround used if not installed (#38)

## [0.5.0] - 2014-12-24
### Added
 - Support for custom directives, parsers, and renderers

### Changed
 - Major refactoring to de-couple directives from the parser, support custom directive functionality, and reduce complexity
 - Updated references to stmd.js in README and docblocks
 - Modified CHANGELOG formatting
 - Improved travis configuration
 - Put tests in autoload-dev

### Fixed
 - Fixed CommonMarkConverter re-creating object each time new text is converted (#26)

### Removed
 - Removed HtmlRenderer::render() (use the renderBlock method instead)
 - Removed dependency on symfony/options-resolver (fixes #20)

## [0.4.0] - 2014-12-15
### Added
 - Added some missing copyright info

### Changed
 - Changed namespace to League\CommonMark
 - Made compatible with spec version 0.13
 - Moved delimiter stack functionality into separate class

### Fixed
 - Fixed regex which caused HHVM tests to fail

## [0.3.0] - 2014-11-28
### Added
 - Made renderer options configurable (issue #7)

### Changed
 - Made compatible with spec version 0.12
 - Stack-based parsing now used for emphasis, links and images
 - Protected some of the internal renderer methods which shouldn't have been `public`
 - Minor code clean-up (including PSR-2 compliance)

### Removed
 - Removed unnecessary distinction between ATX and Setext headers

## [0.2.1] - 2014-11-09
### Added
 - Added simpler string replacement to a method

### Changed
 - Removed "is" prefix from boolean methods
 * Updated to latest version of PHPUnit
 * Target specific spec version

## [0.2.0] - 2014-11-09
### Changed
 - Mirrored significant changes and improvements from stmd.js
 - Made compatible with spec version 0.10
 - Updated location of JGM's repository
 - Allowed HHVM tests to fail without affecting overall build success

### Removed
 - Removed composer.lock
 - Removed fixed reference to jgm/stmd@0275f34

## [0.1.2] - 2014-09-28
### Added
 - Added performance benchmarking tool (issue #2)
 - Added more badges to the README

### Changed
 - Fix JS -> PHP null judgement (issue #4)
 - Updated phpunit dependency

## [0.1.1] - 2014-09-08
### Added
 - Add anchors to regexes

### Changed
 - Updated target spec (now compatible with jgm/stmd:spec.txt @ 2cf0750)
 - Adjust HTML output for fenced code
 - Adjust block-level tag regex (remove "br", add "iframe")
 - Fix incorrect handling of nested emphasis

## 0.1.0
### Added
 - Initial commit (compatible with jgm/stmd:spec.txt @ 0275f34)

[unreleased]: https://github.com/thephpleague/commonmark/compare/0.19.2...HEAD
[0.19.2]: https://github.com/thephpleague/commonmark/compare/0.19.1...0.19.2
[0.19.1]: https://github.com/thephpleague/commonmark/compare/0.19.0...0.19.1
[0.19.0]: https://github.com/thephpleague/commonmark/compare/0.18.5...0.19.0
[0.18.5]: https://github.com/thephpleague/commonmark/compare/0.18.4...0.18.5
[0.18.4]: https://github.com/thephpleague/commonmark/compare/0.18.3...0.18.4
[0.18.3]: https://github.com/thephpleague/commonmark/compare/0.18.2...0.18.3
[0.18.2]: https://github.com/thephpleague/commonmark/compare/0.18.1...0.18.2
[0.18.1]: https://github.com/thephpleague/commonmark/compare/0.18.0...0.18.1
[0.18.0]: https://github.com/thephpleague/commonmark/compare/0.17.5...0.18.0
[0.17.5]: https://github.com/thephpleague/commonmark/compare/0.17.4...0.17.5
[0.17.4]: https://github.com/thephpleague/commonmark/compare/0.17.3...0.17.4
[0.17.3]: https://github.com/thephpleague/commonmark/compare/0.17.2...0.17.3
[0.17.2]: https://github.com/thephpleague/commonmark/compare/0.17.1...0.17.2
[0.17.1]: https://github.com/thephpleague/commonmark/compare/0.17.0...0.17.1
[0.17.0]: https://github.com/thephpleague/commonmark/compare/0.16.0...0.17.0
[0.16.0]: https://github.com/thephpleague/commonmark/compare/0.15.7...0.16.0
[0.15.7]: https://github.com/thephpleague/commonmark/compare/0.15.6...0.15.7
[0.15.6]: https://github.com/thephpleague/commonmark/compare/0.15.5...0.15.6
[0.15.5]: https://github.com/thephpleague/commonmark/compare/0.15.4...0.15.5
[0.15.4]: https://github.com/thephpleague/commonmark/compare/0.15.3...0.15.4
[0.15.3]: https://github.com/thephpleague/commonmark/compare/0.15.2...0.15.3
[0.15.2]: https://github.com/thephpleague/commonmark/compare/0.15.1...0.15.2
[0.15.1]: https://github.com/thephpleague/commonmark/compare/0.15.0...0.15.1
[0.15.0]: https://github.com/thephpleague/commonmark/compare/0.14.0...0.15.0
[0.14.0]: https://github.com/thephpleague/commonmark/compare/0.13.4...0.14.0
[0.13.4]: https://github.com/thephpleague/commonmark/compare/0.13.3...0.13.4
[0.13.3]: https://github.com/thephpleague/commonmark/compare/0.13.2...0.13.3
[0.13.2]: https://github.com/thephpleague/commonmark/compare/0.13.1...0.13.2
[0.13.1]: https://github.com/thephpleague/commonmark/compare/0.13.0...0.13.1
[0.13.0]: https://github.com/thephpleague/commonmark/compare/0.12.0...0.13.0
[0.12.0]: https://github.com/thephpleague/commonmark/compare/0.11.3...0.12.0
[0.11.3]: https://github.com/thephpleague/commonmark/compare/0.11.2...0.11.3
[0.11.2]: https://github.com/thephpleague/commonmark/compare/0.11.1...0.11.2
[0.11.1]: https://github.com/thephpleague/commonmark/compare/0.11.0...0.11.1
[0.11.0]: https://github.com/thephpleague/commonmark/compare/0.10.0...0.11.0
[0.10.0]: https://github.com/thephpleague/commonmark/compare/0.9.0...0.10.0
[0.9.0]: https://github.com/thephpleague/commonmark/compare/0.8.0...0.9.0
[0.8.0]: https://github.com/thephpleague/commonmark/compare/0.7.2...0.8.0
[0.7.2]: https://github.com/thephpleague/commonmark/compare/0.7.1...0.7.2
[0.7.1]: https://github.com/thephpleague/commonmark/compare/0.7.0...0.7.1
[0.7.0]: https://github.com/thephpleague/commonmark/compare/0.6.1...0.7.0
[0.6.1]: https://github.com/thephpleague/commonmark/compare/0.6.0...0.6.1
[0.6.0]: https://github.com/thephpleague/commonmark/compare/0.5.1...0.6.0
[0.5.1]: https://github.com/thephpleague/commonmark/compare/0.5.0...0.5.1
[0.5.0]: https://github.com/thephpleague/commonmark/compare/0.4.0...0.5.0
[0.4.0]: https://github.com/thephpleague/commonmark/compare/0.3.0...0.4.0
[0.3.0]: https://github.com/thephpleague/commonmark/compare/0.2.1...0.3.0
[0.2.1]: https://github.com/thephpleague/commonmark/compare/0.2.0...0.2.1
[0.2.0]: https://github.com/thephpleague/commonmark/compare/0.1.2...0.2.0
[0.1.2]: https://github.com/thephpleague/commonmark/compare/0.1.1...0.1.2
[0.1.1]: https://github.com/thephpleague/commonmark/compare/0.1.0...0.1.1<|MERGE_RESOLUTION|>--- conflicted
+++ resolved
@@ -4,7 +4,6 @@
 
 ## [Unreleased][unreleased]
 
-<<<<<<< HEAD
 ### Added
 
  - Added proper support for delimiters, including custom delimiters
@@ -56,13 +55,12 @@
    - Removed `DelimiterStack::getTop()` (no replacement)
    - Removed `DelimiterStack::iterateByCharacters()` (use the new `processDelimiters()` method instead)
    - Removed the protected `DelimiterStack::findMatchingOpener()` method
-=======
+
 ## [0.19.2] - 2019-05-19
 
 ### Fixed
 
  - Fixed bug where default values for nested configuration paths were inadvertently cast to strings
->>>>>>> c2239698
 
 ## [0.19.1] - 2019-04-10
 
