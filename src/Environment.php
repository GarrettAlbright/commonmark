<?php

/*
 * This file is part of the league/commonmark package.
 *
 * (c) Colin O'Dell <colinodell@gmail.com>
 *
 * Original code based on the CommonMark JS reference parser (https://bitly.com/commonmark-js)
 *  - (c) John MacFarlane
 *
 * For the full copyright and license information, please view the LICENSE
 * file that was distributed with this source code.
 */

namespace League\CommonMark;

use League\CommonMark\Block\Parser\BlockParserInterface;
use League\CommonMark\Block\Renderer\BlockRendererInterface;
use League\CommonMark\Extension\CommonMarkCoreExtension;
use League\CommonMark\Extension\ExtensionInterface;
use League\CommonMark\Inline\Parser\InlineParserInterface;
use League\CommonMark\Inline\Processor\InlineProcessorInterface;
use League\CommonMark\Inline\Renderer\InlineRendererInterface;
use League\CommonMark\Util\Configuration;
use League\CommonMark\Util\ConfigurationAwareInterface;
use League\CommonMark\Util\PrioritizedList;

final class Environment implements EnvironmentInterface, ConfigurableEnvironmentInterface
{
    /**
     * @var ExtensionInterface[]
     */
    private $extensions = [];

    /**
     * @var bool
     */
    private $extensionsInitialized = false;

    /**
     * @var PrioritizedList<BlockParserInterface>
     */
    private $blockParsers;

    /**
     * @var PrioritizedList<InlineParserInterface>
     */
    private $inlineParsers;

    /**
     * @var array<string, PrioritizedList<InlineParserInterface>>
     */
    private $inlineParsersByCharacter = [];

    /**
     * @var PrioritizedList<DocumentProcessorInterface>
     */
    private $documentProcessors;

    /**
     * @var PrioritizedList<InlineProcessorInterface>
     */
    private $inlineProcessors;

    /**
     * @var array<string, PrioritizedList<BlockRendererInterface>>
     */
    private $blockRenderersByClass = [];

    /**
     * @var array<string, PrioritizedList<InlineRendererInterface>>
     */
    private $inlineRenderersByClass = [];

    /**
     * @var Configuration
     */
    private $config;

    /**
     * @var string
     */
    private $inlineParserCharacterRegex;

    public function __construct(array $config = [])
    {
        $this->config = new Configuration($config);

        $this->blockParsers = new PrioritizedList();
        $this->inlineParsers = new PrioritizedList();
        $this->documentProcessors = new PrioritizedList();
        $this->inlineProcessors = new PrioritizedList();
    }

    /**
     * {@inheritdoc}
     */
    public function mergeConfig(array $config = [])
    {
        $this->assertUninitialized('Failed to modify configuration.');

        $this->config->mergeConfig($config);
    }

    /**
     * {@inheritdoc}
     */
    public function setConfig(array $config = [])
    {
        $this->assertUninitialized('Failed to modify configuration.');

        $this->config->setConfig($config);
    }

    /**
     * {@inheritdoc}
     */
    public function getConfig($key = null, $default = null)
    {
        return $this->config->getConfig($key, $default);
    }

    /**
     * {@inheritdoc}
     */
    public function addBlockParser(BlockParserInterface $parser, $priority = 0)
    {
        $this->assertUninitialized('Failed to add block parser.');

        $this->blockParsers->add($parser, $priority);
        $this->injectEnvironmentAndConfigurationIfNeeded($parser);

        return $this;
    }

    /**
     * {@inheritdoc}
     */
    public function addInlineParser(InlineParserInterface $parser, $priority = 0)
    {
        $this->assertUninitialized('Failed to add inline parser.');

        $this->inlineParsers->add($parser, $priority);
        $this->injectEnvironmentAndConfigurationIfNeeded($parser);

        foreach ($parser->getCharacters() as $character) {
            if (!isset($this->inlineParsersByCharacter[$character])) {
                $this->inlineParsersByCharacter[$character] = new PrioritizedList();
            }

            $this->inlineParsersByCharacter[$character]->add($parser, $priority);
        }

        return $this;
    }

    /**
     * {@inheritdoc}
     */
    public function addInlineProcessor(InlineProcessorInterface $processor, $priority = 0)
    {
        $this->assertUninitialized('Failed to add inline processor.');

        $this->inlineProcessors->add($processor, $priority);
        $this->injectEnvironmentAndConfigurationIfNeeded($processor);

        return $this;
    }

    /**
     * {@inheritdoc}
     */
    public function addDocumentProcessor(DocumentProcessorInterface $processor, $priority = 0)
    {
        $this->assertUninitialized('Failed to add document processor.');

        $this->documentProcessors->add($processor, $priority);
        $this->injectEnvironmentAndConfigurationIfNeeded($processor);

        return $this;
    }

    /**
     * {@inheritdoc}
     */
    public function addBlockRenderer($blockClass, BlockRendererInterface $blockRenderer, $priority = 0)
    {
        $this->assertUninitialized('Failed to add block renderer.');

        if (!isset($this->blockRenderersByClass[$blockClass])) {
            $this->blockRenderersByClass[$blockClass] = new PrioritizedList();
        }

        $this->blockRenderersByClass[$blockClass]->add($blockRenderer, $priority);
        $this->injectEnvironmentAndConfigurationIfNeeded($blockRenderer);

        return $this;
    }

    /**
     * {@inheritdoc}
     */
    public function addInlineRenderer($inlineClass, InlineRendererInterface $renderer, $priority = 0)
    {
        $this->assertUninitialized('Failed to add inline renderer.');

        if (!isset($this->inlineRenderersByClass[$inlineClass])) {
            $this->inlineRenderersByClass[$inlineClass] = new PrioritizedList();
        }

        $this->inlineRenderersByClass[$inlineClass]->add($renderer, $priority);
        $this->injectEnvironmentAndConfigurationIfNeeded($renderer);

        return $this;
    }

    /**
     * {@inheritdoc}
     */
    public function getBlockParsers()
    {
        $this->initializeExtensions();

        return $this->blockParsers->getIterator();
    }

    /**
     * {@inheritdoc}
     */
    public function getInlineParsersForCharacter($character)
    {
        $this->initializeExtensions();

        if (!isset($this->inlineParsersByCharacter[$character])) {
            return [];
        }

        return $this->inlineParsersByCharacter[$character]->getIterator();
    }

    /**
     * {@inheritdoc}
     */
    public function getInlineProcessors()
    {
        $this->initializeExtensions();

        return $this->inlineProcessors->getIterator();
    }

    /**
     * {@inheritdoc}
     */
    public function getDocumentProcessors()
    {
        $this->initializeExtensions();

        return $this->documentProcessors->getIterator();
    }

    /**
     * {@inheritdoc}
     */
    public function getBlockRenderersForClass($blockClass)
    {
        $this->initializeExtensions();

        if (!isset($this->blockRenderersByClass[$blockClass])) {
            return [];
        }

        return $this->blockRenderersByClass[$blockClass]->getIterator();
    }

    /**
     * {@inheritdoc}
     */
    public function getInlineRenderersForClass($inlineClass)
    {
        $this->initializeExtensions();

        if (!isset($this->inlineRenderersByClass[$inlineClass])) {
            return [];
        }

        return $this->inlineRenderersByClass[$inlineClass]->getIterator();
    }

    /**
     * Get all registered extensions
     *
     * @return ExtensionInterface[]
     */
    public function getExtensions()
    {
        return $this->extensions;
    }

    /**
     * Add a single extension
     *
     * @param ExtensionInterface $extension
     *
     * @return $this
     */
    public function addExtension(ExtensionInterface $extension)
    {
        $this->assertUninitialized('Failed to add extension.');

        $this->extensions[] = $extension;

        return $this;
    }

    private function initializeExtensions()
    {
        // Only initialize them once
        if ($this->extensionsInitialized) {
            return;
        }

        // Ask all extensions to register their components
        foreach ($this->extensions as $extension) {
            $extension->register($this);
        }

        $this->extensionsInitialized = true;

        // Lastly, let's build a regex which matches non-inline characters
        // This will enable a huge performance boost with inline parsing
        $this->buildInlineParserCharacterRegex();
    }

<<<<<<< HEAD
    /**
     * @param ExtensionInterface $extension
     */
    protected function initializeExtension(ExtensionInterface $extension)
    {
        $this->initializeBlockParsers($extension->getBlockParsers());
        $this->initializeInlineParsers($extension->getInlineParsers());
        $this->initializeInlineProcessors($extension->getInlineProcessors());
        $this->initializeDocumentProcessors($extension->getDocumentProcessors());
        $this->initializeBlockRenderers($extension->getBlockRenderers());
        $this->initializeInlineRenderers($extension->getInlineRenderers());
    }

    /**
     * @param BlockParserInterface[] $blockParsers
     */
    private function initializeBlockParsers($blockParsers)
    {
        foreach ($blockParsers as $blockParser) {
            if ($blockParser instanceof EnvironmentAwareInterface) {
                $blockParser->setEnvironment($this);
            }

            if ($blockParser instanceof ConfigurationAwareInterface) {
                $blockParser->setConfiguration($this->config);
            }

            $this->blockParsers[$blockParser->getName()] = $blockParser;
        }
    }

    /**
     * @param InlineParserInterface[] $inlineParsers
     */
    private function initializeInlineParsers($inlineParsers)
    {
        foreach ($inlineParsers as $inlineParser) {
            if ($inlineParser instanceof EnvironmentAwareInterface) {
                $inlineParser->setEnvironment($this);
            }

            if ($inlineParser instanceof ConfigurationAwareInterface) {
                $inlineParser->setConfiguration($this->config);
            }

            $this->inlineParsers[$inlineParser->getName()] = $inlineParser;

            foreach ($inlineParser->getCharacters() as $character) {
                $this->inlineParsersByCharacter[$character][] = $inlineParser;
            }
        }
    }

    /**
     * @param InlineProcessorInterface[] $inlineProcessors
     */
    private function initializeInlineProcessors($inlineProcessors)
    {
        foreach ($inlineProcessors as $inlineProcessor) {
            $this->inlineProcessors[] = $inlineProcessor;

            if ($inlineProcessor instanceof ConfigurationAwareInterface) {
                $inlineProcessor->setConfiguration($this->config);
            }
        }
    }

    /**
     * @param DocumentProcessorInterface[] $documentProcessors
     */
    private function initializeDocumentProcessors($documentProcessors)
=======
    private function injectEnvironmentAndConfigurationIfNeeded($object)
>>>>>>> d972ff9a
    {
        if ($object instanceof EnvironmentAwareInterface) {
            $object->setEnvironment($this);
        }

        if ($object instanceof ConfigurationAwareInterface) {
            $object->setConfiguration($this->config);
        }
    }

    /**
     * @return Environment
     */
    public static function createCommonMarkEnvironment()
    {
        $environment = new static();
        $environment->addExtension(new CommonMarkCoreExtension());
        $environment->mergeConfig([
            'renderer' => [
                'block_separator' => "\n",
                'inner_separator' => "\n",
                'soft_break'      => "\n",
            ],
            'safe'               => false, // deprecated option
            'html_input'         => self::HTML_INPUT_ALLOW,
            'allow_unsafe_links' => true,
            'max_nesting_level'  => INF,
        ]);

        return $environment;
    }

    /**
     * {@inheritdoc}
     */
    public function getInlineParserCharacterRegex()
    {
        return $this->inlineParserCharacterRegex;
    }

    private function buildInlineParserCharacterRegex()
    {
        $chars = array_keys($this->inlineParsersByCharacter);

        if (empty($chars)) {
            // If no special inline characters exist then parse the whole line
            $this->inlineParserCharacterRegex = '/^.+$/u';
        } else {
            // Match any character which inline parsers are not interested in
            $this->inlineParserCharacterRegex = '/^[^' . preg_quote(implode('', $chars), '/') . ']+/u';
        }
    }

    /**
     * @param string $message
     *
     * @throws \RuntimeException
     */
    private function assertUninitialized($message)
    {
        if ($this->extensionsInitialized) {
            throw new \RuntimeException($message . ' Extensions have already been initialized.');
        }
    }
}<|MERGE_RESOLUTION|>--- conflicted
+++ resolved
@@ -331,81 +331,7 @@
         $this->buildInlineParserCharacterRegex();
     }
 
-<<<<<<< HEAD
-    /**
-     * @param ExtensionInterface $extension
-     */
-    protected function initializeExtension(ExtensionInterface $extension)
-    {
-        $this->initializeBlockParsers($extension->getBlockParsers());
-        $this->initializeInlineParsers($extension->getInlineParsers());
-        $this->initializeInlineProcessors($extension->getInlineProcessors());
-        $this->initializeDocumentProcessors($extension->getDocumentProcessors());
-        $this->initializeBlockRenderers($extension->getBlockRenderers());
-        $this->initializeInlineRenderers($extension->getInlineRenderers());
-    }
-
-    /**
-     * @param BlockParserInterface[] $blockParsers
-     */
-    private function initializeBlockParsers($blockParsers)
-    {
-        foreach ($blockParsers as $blockParser) {
-            if ($blockParser instanceof EnvironmentAwareInterface) {
-                $blockParser->setEnvironment($this);
-            }
-
-            if ($blockParser instanceof ConfigurationAwareInterface) {
-                $blockParser->setConfiguration($this->config);
-            }
-
-            $this->blockParsers[$blockParser->getName()] = $blockParser;
-        }
-    }
-
-    /**
-     * @param InlineParserInterface[] $inlineParsers
-     */
-    private function initializeInlineParsers($inlineParsers)
-    {
-        foreach ($inlineParsers as $inlineParser) {
-            if ($inlineParser instanceof EnvironmentAwareInterface) {
-                $inlineParser->setEnvironment($this);
-            }
-
-            if ($inlineParser instanceof ConfigurationAwareInterface) {
-                $inlineParser->setConfiguration($this->config);
-            }
-
-            $this->inlineParsers[$inlineParser->getName()] = $inlineParser;
-
-            foreach ($inlineParser->getCharacters() as $character) {
-                $this->inlineParsersByCharacter[$character][] = $inlineParser;
-            }
-        }
-    }
-
-    /**
-     * @param InlineProcessorInterface[] $inlineProcessors
-     */
-    private function initializeInlineProcessors($inlineProcessors)
-    {
-        foreach ($inlineProcessors as $inlineProcessor) {
-            $this->inlineProcessors[] = $inlineProcessor;
-
-            if ($inlineProcessor instanceof ConfigurationAwareInterface) {
-                $inlineProcessor->setConfiguration($this->config);
-            }
-        }
-    }
-
-    /**
-     * @param DocumentProcessorInterface[] $documentProcessors
-     */
-    private function initializeDocumentProcessors($documentProcessors)
-=======
     private function injectEnvironmentAndConfigurationIfNeeded($object)
->>>>>>> d972ff9a
     {
         if ($object instanceof EnvironmentAwareInterface) {
             $object->setEnvironment($this);
