--- conflicted
+++ resolved
@@ -68,10 +68,7 @@
         $this->splitLinesIfNeeded();
 
         \assert($this->lines !== null);
-<<<<<<< HEAD
-=======
 
->>>>>>> 56e5d012
         /** @psalm-suppress PossiblyNullIterator */
         foreach ($this->lines as $i => $line) {
             yield $this->lineOffset + $i + 1 => $line;
