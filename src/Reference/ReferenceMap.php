--- conflicted
+++ resolved
@@ -23,7 +23,11 @@
  */
 final class ReferenceMap implements ReferenceMapInterface
 {
-    /** @var TextNormalizer */
+    /**
+     * @var TextNormalizer
+     *
+     * @psalm-readonly
+     */
     private $normalizer;
 
     /**
@@ -32,25 +36,17 @@
      * @psalm-readonly-allow-private-mutation
      */
     private $references = [];
-<<<<<<< HEAD
-=======
 
     public function __construct()
     {
         $this->normalizer = new TextNormalizer();
     }
->>>>>>> fb52dd0c
 
     public function add(ReferenceInterface $reference): void
     {
-<<<<<<< HEAD
         // Normalize the key
-        $key = Reference::normalizeReference($reference->getLabel());
+        $key = $this->normalizer->normalize($reference->getLabel());
         // Store the reference
-=======
-        $key = $this->normalizer->normalize($reference->getLabel());
-
->>>>>>> fb52dd0c
         $this->references[$key] = $reference;
     }
 
