--- conflicted
+++ resolved
@@ -74,27 +74,14 @@
      */
     private static function decode(string $uri): string
     {
-<<<<<<< HEAD
         return \preg_replace_callback('/%([0-9a-f]{2})/iu', function ($matches) {
-            // Convert percent-encoded codes to uppercase
-            $upper = \strtoupper($matches[0]);
-            // Keep excluded characters as-is
-            if (\array_key_exists($upper, self::$dontEncode)) {
-                return $upper;
-            }
+            $char = \chr(\hexdec($matches[1]));
 
-            // Otherwise, return the character for this codepoint
-            return \chr(\hexdec($matches[1]));
-=======
-        return preg_replace_callback('/%([0-9a-f]{2})/iu', function ($matches) {
-            $char = chr(hexdec($matches[1]));
-
-            if (in_array($char, self::$dontDecode, true)) {
-                return strtoupper($matches[0]);
+            if (\in_array($char, self::$dontDecode, true)) {
+                return \strtoupper($matches[0]);
             }
 
             return $char;
->>>>>>> 980450c7
         }, $uri);
     }
 
