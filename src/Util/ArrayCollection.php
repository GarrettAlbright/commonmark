--- conflicted
+++ resolved
@@ -67,150 +67,11 @@
     /**
      * Retrieve an external iterator
      *
-<<<<<<< HEAD
      * @return \ArrayIterator<int, mixed>
-=======
-     * @return \ArrayIterator<int|string, mixed>
-     */
-    #[\ReturnTypeWillChange]
-    public function getIterator()
-    {
-        return new \ArrayIterator($this->elements);
-    }
-
-    /**
-     * @param mixed $element
-     *
-     * @return bool
-     *
-     * @phpstan-param TValue $element
-     *
-     * @deprecated
-     */
-    public function add($element): bool
-    {
-        @trigger_error(sprintf('The "%s:%s" method is deprecated since league/commonmark 1.4, use "%s" instead.', self::class, 'add()', '$collection[] = $value'), E_USER_DEPRECATED);
-
-        $this->elements[] = $element;
-
-        return true;
-    }
-
-    /**
-     * @param int|string $key
-     * @param mixed      $value
-     *
-     * @return void
-     *
-     * @phpstan-param TKey   $key
-     * @phpstan-param TValue $value
-     *
-     * @deprecated
-     */
-    public function set($key, $value)
-    {
-        @trigger_error(sprintf('The "%s:%s" method is deprecated since league/commonmark 1.4, use "%s" instead.', self::class, 'set()', '$collection[$key] = $value'), E_USER_DEPRECATED);
-
-        $this->offsetSet($key, $value);
-    }
-
-    /**
-     * @param int|string $key
-     *
-     * @return mixed
-     *
-     * @phpstan-param TKey $key
-     *
-     * @phpstan-return TValue|null
-     *
-     * @deprecated
-     */
-    public function get($key)
-    {
-        @trigger_error(sprintf('The "%s:%s" method is deprecated since league/commonmark 1.4, use "%s" instead.', self::class, 'get()', '$collection[$key]'), E_USER_DEPRECATED);
-
-        return $this->offsetGet($key);
-    }
-
-    /**
-     * @param int|string $key
-     *
-     * @return mixed
-     *
-     * @phpstan-param TKey $key
-     *
-     * @phpstan-return TValue|null
-     *
-     * @deprecated
-     */
-    public function remove($key)
-    {
-        @trigger_error(sprintf('The "%s:%s" method is deprecated since league/commonmark 1.4, use "%s" instead.', self::class, 'remove()', 'unset($collection[$key])'), E_USER_DEPRECATED);
-
-        if (!\array_key_exists($key, $this->elements)) {
-            return;
-        }
-
-        $removed = $this->elements[$key];
-        unset($this->elements[$key]);
-
-        return $removed;
-    }
-
-    /**
-     * @return bool
-     *
-     * @deprecated
-     */
-    public function isEmpty(): bool
-    {
-        @trigger_error(sprintf('The "%s:%s" method is deprecated since league/commonmark 1.4, use "%s" instead.', self::class, 'isEmpty()', 'count($collection) === 0'), E_USER_DEPRECATED);
-
-        return empty($this->elements);
-    }
-
-    /**
-     * @param mixed $element
-     *
-     * @return bool
-     *
-     * @phpstan-param TValue $element
-     *
-     * @deprecated
-     */
-    public function contains($element): bool
-    {
-        @trigger_error(sprintf('The "%s:%s" method is deprecated since league/commonmark 1.4, use "%s" instead.', self::class, 'contains()', 'in_array($value, $collection->toArray(), true)'), E_USER_DEPRECATED);
-
-        return \in_array($element, $this->elements, true);
-    }
-
-    /**
-     * @param mixed $element
-     *
-     * @return mixed|false
-     *
-     * @phpstan-param TValue $element
-     *
-     * @deprecated
-     */
-    public function indexOf($element)
-    {
-        @trigger_error(sprintf('The "%s:%s" method is deprecated since league/commonmark 1.4, use "%s" instead.', self::class, 'indexOf()', 'array_search($value, $collection->toArray(), true)'), E_USER_DEPRECATED);
-
-        return \array_search($element, $this->elements, true);
-    }
-
-    /**
-     * @param int|string $key
-     *
-     * @return bool
-     *
-     * @phpstan-param TKey $key
->>>>>>> b7a2aedc
      *
      * @phpstan-return \ArrayIterator<int, T>
      */
+    #[\ReturnTypeWillChange]
     public function getIterator(): \ArrayIterator
     {
         return new \ArrayIterator($this->elements);
@@ -261,12 +122,8 @@
      * @phpstan-param int|null $offset
      * @phpstan-param T        $value
      */
-<<<<<<< HEAD
+    #[\ReturnTypeWillChange]
     public function offsetSet($offset, $value): void
-=======
-    #[\ReturnTypeWillChange]
-    public function offsetSet($offset, $value)
->>>>>>> b7a2aedc
     {
         if ($offset === null) {
             $this->elements[] = $value;
@@ -282,12 +139,8 @@
      *
      * @phpstan-param int $offset
      */
-<<<<<<< HEAD
+    #[\ReturnTypeWillChange]
     public function offsetUnset($offset): void
-=======
-    #[\ReturnTypeWillChange]
-    public function offsetUnset($offset)
->>>>>>> b7a2aedc
     {
         if (! \array_key_exists($offset, $this->elements)) {
             return;
