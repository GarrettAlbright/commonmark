<?php

declare(strict_types=1);

/*
 * This file is part of the league/commonmark package.
 *
 * (c) Colin O'Dell <colinodell@gmail.com>
 *
 * Original code based on the CommonMark JS reference parser (https://bitly.com/commonmark-js)
 *  - (c) John MacFarlane
 *
 * For the full copyright and license information, please view the LICENSE
 * file that was distributed with this source code.
 */

namespace League\CommonMark\Util;

use League\CommonMark\Extension\CommonMark\Node\Block\HtmlBlock;

/**
 * Provides regular expressions and utilities for parsing Markdown
 *
 * All of the PARTIAL_ regex constants assume that they'll be used in case-insensitive searches
 * All other complete regexes provided by this class (either via constants or methods) will have case-insensitivity enabled.
 *
 * @phpcs:disable Generic.Strings.UnnecessaryStringConcat.Found
 *
 * @psalm-immutable
 */
final class RegexHelper
{
    // Partial regular expressions (wrap with `/` on each side and add the case-insensitive `i` flag before use)
    public const PARTIAL_ENTITY                = '&(?:#x[a-f0-9]{1,6}|#[0-9]{1,7}|[a-z][a-z0-9]{1,31});';
    public const PARTIAL_ESCAPABLE             = '[!"#$%&\'()*+,.\/:;<=>?@[\\\\\]^_`{|}~-]';
    public const PARTIAL_ESCAPED_CHAR          = '\\\\' . self::PARTIAL_ESCAPABLE;
    public const PARTIAL_IN_DOUBLE_QUOTES      = '"(' . self::PARTIAL_ESCAPED_CHAR . '|[^"\x00])*"';
    public const PARTIAL_IN_SINGLE_QUOTES      = '\'(' . self::PARTIAL_ESCAPED_CHAR . '|[^\'\x00])*\'';
    public const PARTIAL_IN_PARENS             = '\\((' . self::PARTIAL_ESCAPED_CHAR . '|[^)\x00])*\\)';
    public const PARTIAL_REG_CHAR              = '[^\\\\()\x00-\x20]';
    public const PARTIAL_IN_PARENS_NOSP        = '\((' . self::PARTIAL_REG_CHAR . '|' . self::PARTIAL_ESCAPED_CHAR . '|\\\\)*\)';
    public const PARTIAL_TAGNAME               = '[a-z][a-z0-9-]*';
    public const PARTIAL_BLOCKTAGNAME          = '(?:address|article|aside|base|basefont|blockquote|body|caption|center|col|colgroup|dd|details|dialog|dir|div|dl|dt|fieldset|figcaption|figure|footer|form|frame|frameset|h1|head|header|hr|html|iframe|legend|li|link|main|menu|menuitem|nav|noframes|ol|optgroup|option|p|param|section|source|summary|table|tbody|td|tfoot|th|thead|title|tr|track|ul)';
    public const PARTIAL_ATTRIBUTENAME         = '[a-z_:][a-z0-9:._-]*';
    public const PARTIAL_UNQUOTEDVALUE         = '[^"\'=<>`\x00-\x20]+';
    public const PARTIAL_SINGLEQUOTEDVALUE     = '\'[^\']*\'';
    public const PARTIAL_DOUBLEQUOTEDVALUE     = '"[^"]*"';
    public const PARTIAL_ATTRIBUTEVALUE        = '(?:' . self::PARTIAL_UNQUOTEDVALUE . '|' . self::PARTIAL_SINGLEQUOTEDVALUE . '|' . self::PARTIAL_DOUBLEQUOTEDVALUE . ')';
    public const PARTIAL_ATTRIBUTEVALUESPEC    = '(?:' . '\s*=' . '\s*' . self::PARTIAL_ATTRIBUTEVALUE . ')';
    public const PARTIAL_ATTRIBUTE             = '(?:' . '\s+' . self::PARTIAL_ATTRIBUTENAME . self::PARTIAL_ATTRIBUTEVALUESPEC . '?)';
    public const PARTIAL_OPENTAG               = '<' . self::PARTIAL_TAGNAME . self::PARTIAL_ATTRIBUTE . '*' . '\s*\/?>';
    public const PARTIAL_CLOSETAG              = '<\/' . self::PARTIAL_TAGNAME . '\s*[>]';
    public const PARTIAL_OPENBLOCKTAG          = '<' . self::PARTIAL_BLOCKTAGNAME . self::PARTIAL_ATTRIBUTE . '*' . '\s*\/?>';
    public const PARTIAL_CLOSEBLOCKTAG         = '<\/' . self::PARTIAL_BLOCKTAGNAME . '\s*[>]';
    public const PARTIAL_HTMLCOMMENT           = '<!---->|<!--(?:-?[^>-])(?:-?[^-])*-->';
    public const PARTIAL_PROCESSINGINSTRUCTION = '[<][?].*?[?][>]';
    public const PARTIAL_DECLARATION           = '<![A-Z]+' . '\s+[^>]*>';
    public const PARTIAL_CDATA                 = '<!\[CDATA\[[\s\S]*?]\]>';
    public const PARTIAL_HTMLTAG               = '(?:' . self::PARTIAL_OPENTAG . '|' . self::PARTIAL_CLOSETAG . '|' . self::PARTIAL_HTMLCOMMENT . '|' .
        self::PARTIAL_PROCESSINGINSTRUCTION . '|' . self::PARTIAL_DECLARATION . '|' . self::PARTIAL_CDATA . ')';
    public const PARTIAL_HTMLBLOCKOPEN         = '<(?:' . self::PARTIAL_BLOCKTAGNAME . '(?:[\s\/>]|$)' . '|' .
        '\/' . self::PARTIAL_BLOCKTAGNAME . '(?:[\s>]|$)' . '|' . '[?!])';
    public const PARTIAL_LINK_TITLE            = '^(?:"(' . self::PARTIAL_ESCAPED_CHAR . '|[^"\x00])*"' .
        '|' . '\'(' . self::PARTIAL_ESCAPED_CHAR . '|[^\'\x00])*\'' .
        '|' . '\((' . self::PARTIAL_ESCAPED_CHAR . '|[^()\x00])*\))';

    public const REGEX_PUNCTUATION        = '/^[\x{2000}-\x{206F}\x{2E00}-\x{2E7F}\p{Pc}\p{Pd}\p{Pe}\p{Pf}\p{Pi}\p{Po}\p{Ps}\\\\\'!"#\$%&\(\)\*\+,\-\.\\/:;<=>\?@\[\]\^_`\{\|\}~]/u';
    public const REGEX_UNSAFE_PROTOCOL    = '/^javascript:|vbscript:|file:|data:/i';
    public const REGEX_SAFE_DATA_PROTOCOL = '/^data:image\/(?:png|gif|jpeg|webp)/i';
    public const REGEX_NON_SPACE          = '/[^ \t\f\v\r\n]/';

    public const REGEX_WHITESPACE_CHAR         = '/^[ \t\n\x0b\x0c\x0d]/';
    public const REGEX_UNICODE_WHITESPACE_CHAR = '/^\pZ|\s/u';
<<<<<<< HEAD
    public const REGEX_THEMATIC_BREAK          = '/^(?:(?:\*[ \t]*){3,}|(?:_[ \t]*){3,}|(?:-[ \t]*){3,})[ \t]*$/';
=======
    public const REGEX_THEMATIC_BREAK = '/^(?:\*[ \t]*){3,}$|^(?:_[ \t]*){3,}$|^(?:-[ \t]*){3,}$/';
>>>>>>> d963b5b7
    public const REGEX_LINK_DESTINATION_BRACES = '/^(?:<(?:[^<>\\n\\\\\\x00]|\\\\.)*>)/';

    /**
     * @psalm-pure
     */
    public static function isEscapable(string $character): bool
    {
        return \preg_match('/' . self::PARTIAL_ESCAPABLE . '/', $character) === 1;
    }

    /**
     * @psalm-pure
     */
    public static function isLetter(?string $character): bool
    {
        if ($character === null) {
            return false;
        }

        return \preg_match('/[\pL]/u', $character) === 1;
    }

    /**
     * Attempt to match a regex in string s at offset offset
     *
     * @return int|null Index of match, or null
     *
     * @psalm-pure
     */
    public static function matchAt(string $regex, string $string, int $offset = 0): ?int
    {
        $matches = [];
        $string  = \mb_substr($string, $offset, null, 'utf-8');
        if (! \preg_match($regex, $string, $matches, \PREG_OFFSET_CAPTURE)) {
            return null;
        }

        // PREG_OFFSET_CAPTURE always returns the byte offset, not the char offset, which is annoying
        $charPos = \mb_strlen(\mb_strcut($string, 0, $matches[0][1], 'utf-8'), 'utf-8');

        return $offset + $charPos;
    }

    /**
     * Functional wrapper around preg_match_all which only returns the first set of matches
     *
     * @return string[]|null
     *
     * @psalm-pure
     */
    public static function matchFirst(string $pattern, string $subject, int $offset = 0): ?array
    {
        if ($offset !== 0) {
            $subject = \substr($subject, $offset);
        }

        \preg_match_all($pattern, $subject, $matches, \PREG_SET_ORDER);

        if ($matches === []) {
            return null;
        }

        return $matches[0] ?: null;
    }

    /**
     * Replace backslash escapes with literal characters
     *
     * @psalm-pure
     */
    public static function unescape(string $string): string
    {
        $allEscapedChar = '/\\\\(' . self::PARTIAL_ESCAPABLE . ')/';

        $escaped = \preg_replace($allEscapedChar, '$1', $string);
        \assert(\is_string($escaped));

        return \preg_replace_callback('/' . self::PARTIAL_ENTITY . '/i', static fn ($e) => Html5EntityDecoder::decode($e[0]), $escaped);
    }

    /**
     * @internal
     *
     * @param int $type HTML block type
     *
     * @psalm-param HtmlBlock::TYPE_* $type
     *
     * @phpstan-param HtmlBlock::TYPE_* $type
     *
     * @throws \InvalidArgumentException if an invalid type is given
     *
     * @psalm-pure
     */
    public static function getHtmlBlockOpenRegex(int $type): string
    {
        switch ($type) {
            case HtmlBlock::TYPE_1_CODE_CONTAINER:
                return '/^<(?:script|pre|textarea|style)(?:\s|>|$)/i';
            case HtmlBlock::TYPE_2_COMMENT:
                return '/^<!--/';
            case HtmlBlock::TYPE_3:
                return '/^<[?]/';
            case HtmlBlock::TYPE_4:
                return '/^<![A-Z]/i';
            case HtmlBlock::TYPE_5_CDATA:
                return '/^<!\[CDATA\[/i';
            case HtmlBlock::TYPE_6_BLOCK_ELEMENT:
                return '%^<[/]?(?:address|article|aside|base|basefont|blockquote|body|caption|center|col|colgroup|dd|details|dialog|dir|div|dl|dt|fieldset|figcaption|figure|footer|form|frame|frameset|h[123456]|head|header|hr|html|iframe|legend|li|link|main|menu|menuitem|nav|noframes|ol|optgroup|option|p|param|section|source|summary|table|tbody|td|tfoot|th|thead|title|tr|track|ul)(?:\s|[/]?[>]|$)%i';
            case HtmlBlock::TYPE_7_MISC_ELEMENT:
                return '/^(?:' . self::PARTIAL_OPENTAG . '|' . self::PARTIAL_CLOSETAG . ')\\s*$/i';
            default:
                throw new \InvalidArgumentException('Invalid HTML block type');
        }
    }

    /**
     * @internal
     *
     * @param int $type HTML block type
     *
     * @psalm-param HtmlBlock::TYPE_* $type
     *
     * @phpstan-param HtmlBlock::TYPE_* $type
     *
     * @throws \InvalidArgumentException if an invalid type is given
     *
     * @psalm-pure
     */
    public static function getHtmlBlockCloseRegex(int $type): string
    {
        switch ($type) {
            case HtmlBlock::TYPE_1_CODE_CONTAINER:
                return '%<\/(?:script|pre|textarea|style)>%i';
            case HtmlBlock::TYPE_2_COMMENT:
                return '/-->/';
            case HtmlBlock::TYPE_3:
                return '/\?>/';
            case HtmlBlock::TYPE_4:
                return '/>/';
            case HtmlBlock::TYPE_5_CDATA:
                return '/\]\]>/';
            default:
                throw new \InvalidArgumentException('Invalid HTML block type');
        }
    }

    /**
     * @psalm-pure
     */
    public static function isLinkPotentiallyUnsafe(string $url): bool
    {
        return \preg_match(self::REGEX_UNSAFE_PROTOCOL, $url) !== 0 && \preg_match(self::REGEX_SAFE_DATA_PROTOCOL, $url) === 0;
    }
}<|MERGE_RESOLUTION|>--- conflicted
+++ resolved
@@ -71,11 +71,7 @@
 
     public const REGEX_WHITESPACE_CHAR         = '/^[ \t\n\x0b\x0c\x0d]/';
     public const REGEX_UNICODE_WHITESPACE_CHAR = '/^\pZ|\s/u';
-<<<<<<< HEAD
-    public const REGEX_THEMATIC_BREAK          = '/^(?:(?:\*[ \t]*){3,}|(?:_[ \t]*){3,}|(?:-[ \t]*){3,})[ \t]*$/';
-=======
-    public const REGEX_THEMATIC_BREAK = '/^(?:\*[ \t]*){3,}$|^(?:_[ \t]*){3,}$|^(?:-[ \t]*){3,}$/';
->>>>>>> d963b5b7
+    public const REGEX_THEMATIC_BREAK          = '/^(?:\*[ \t]*){3,}$|^(?:_[ \t]*){3,}$|^(?:-[ \t]*){3,}$/';
     public const REGEX_LINK_DESTINATION_BRACES = '/^(?:<(?:[^<>\\n\\\\\\x00]|\\\\.)*>)/';
 
     /**
