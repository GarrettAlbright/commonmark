<?php

/*
 * This file is part of the league/commonmark package.
 *
 * (c) Colin O'Dell <colinodell@gmail.com>
 * (c) Rezo Zero / Ambroise Maupate
 *
 * For the full copyright and license information, please view the LICENSE
 * file that was distributed with this source code.
 */

declare(strict_types=1);

namespace League\CommonMark\Extension\Footnote\Parser;

use League\CommonMark\Extension\Footnote\Node\FootnoteRef;
use League\CommonMark\Normalizer\SlugNormalizer;
use League\CommonMark\Normalizer\TextNormalizerInterface;
use League\CommonMark\Parser\Inline\InlineParserInterface;
use League\CommonMark\Parser\InlineParserContext;
use League\CommonMark\Reference\Reference;
use League\CommonMark\Util\ConfigurationAwareInterface;
use League\CommonMark\Util\ConfigurationInterface;

final class AnonymousFootnoteRefParser implements InlineParserInterface, ConfigurationAwareInterface
{
<<<<<<< HEAD
    /**
     * @var TextNormalizerInterface
     *
     * @psalm-readonly
     */
=======
    /** @var ConfigurationInterface */
    private $config;

    /** @var TextNormalizerInterface */
>>>>>>> be270fa8
    private $slugNormalizer;

    public function __construct()
    {
        $this->slugNormalizer = new SlugNormalizer();
    }

    /**
     * {@inheritDoc}
     */
    public function getCharacters(): array
    {
        return ['^'];
    }

    public function parse(InlineParserContext $inlineContext): bool
    {
        $container = $inlineContext->getContainer();
        $cursor    = $inlineContext->getCursor();
        $nextChar  = $cursor->peek();
        if ($nextChar !== '[') {
            return false;
        }

        $state = $cursor->saveState();

        $m = $cursor->match('#\^\[[^\]]+\]#');
        if ($m !== null) {
            if (\preg_match('#\^\[([^\]]+)\]#', $m, $matches) > 0) {
                $reference = $this->createReference($matches[1]);
                $container->appendChild(new FootnoteRef($reference, $matches[1]));

                return true;
            }
        }

        $cursor->restoreState($state);

        return false;
    }

    /**
     * @psalm-pure
     */
    private function createReference(string $label): Reference
    {
        $refLabel = $this->slugNormalizer->normalize($label);
        $refLabel = \mb_substr($refLabel, 0, 20);

        return new Reference(
            $refLabel,
            '#' . $this->config->get('footnote/footnote_id_prefix', 'fn:') . $refLabel,
            $label
        );
    }

    public function setConfiguration(ConfigurationInterface $config): void
    {
        $this->config = $config;
    }
}<|MERGE_RESOLUTION|>--- conflicted
+++ resolved
@@ -14,29 +14,25 @@
 
 namespace League\CommonMark\Extension\Footnote\Parser;
 
+use League\CommonMark\Configuration\ConfigurationAwareInterface;
+use League\CommonMark\Configuration\ConfigurationInterface;
 use League\CommonMark\Extension\Footnote\Node\FootnoteRef;
 use League\CommonMark\Normalizer\SlugNormalizer;
 use League\CommonMark\Normalizer\TextNormalizerInterface;
 use League\CommonMark\Parser\Inline\InlineParserInterface;
 use League\CommonMark\Parser\InlineParserContext;
 use League\CommonMark\Reference\Reference;
-use League\CommonMark\Util\ConfigurationAwareInterface;
-use League\CommonMark\Util\ConfigurationInterface;
 
 final class AnonymousFootnoteRefParser implements InlineParserInterface, ConfigurationAwareInterface
 {
-<<<<<<< HEAD
+    /** @var ConfigurationInterface */
+    private $config;
+
     /**
      * @var TextNormalizerInterface
      *
      * @psalm-readonly
      */
-=======
-    /** @var ConfigurationInterface */
-    private $config;
-
-    /** @var TextNormalizerInterface */
->>>>>>> be270fa8
     private $slugNormalizer;
 
     public function __construct()
@@ -79,7 +75,7 @@
     }
 
     /**
-     * @psalm-pure
+     * @psalm-immutable
      */
     private function createReference(string $label): Reference
     {
