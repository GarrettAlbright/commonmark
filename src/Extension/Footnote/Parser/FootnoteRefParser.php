<?php

/*
 * This file is part of the league/commonmark package.
 *
 * (c) Colin O'Dell <colinodell@gmail.com>
 * (c) Rezo Zero / Ambroise Maupate
 *
 * For the full copyright and license information, please view the LICENSE
 * file that was distributed with this source code.
 */

declare(strict_types=1);

namespace League\CommonMark\Extension\Footnote\Parser;

use League\CommonMark\Extension\Footnote\Node\FootnoteRef;
use League\CommonMark\Parser\Inline\InlineParserInterface;
use League\CommonMark\Parser\InlineParserContext;
use League\CommonMark\Reference\Reference;
use League\CommonMark\Util\ConfigurationAwareInterface;
use League\CommonMark\Util\ConfigurationInterface;

final class FootnoteRefParser implements InlineParserInterface, ConfigurationAwareInterface
{
<<<<<<< HEAD
    /**
     * {@inheritDoc}
     */
=======
    /** @var ConfigurationInterface */
    private $config;

>>>>>>> be270fa8
    public function getCharacters(): array
    {
        return ['['];
    }

    public function parse(InlineParserContext $inlineContext): bool
    {
        $container = $inlineContext->getContainer();
        $cursor    = $inlineContext->getCursor();
        $nextChar  = $cursor->peek();
        if ($nextChar !== '^') {
            return false;
        }

        $state = $cursor->saveState();

        $m = $cursor->match('#\[\^([^\s\]]+)\]#');
        if ($m !== null) {
            if (\preg_match('#\[\^([^\s\]]+)\]#', $m, $matches) > 0) {
                $container->appendChild(new FootnoteRef($this->createReference($matches[1])));

                return true;
            }
        }

        $cursor->restoreState($state);

        return false;
    }

    private function createReference(string $label): Reference
    {
        return new Reference(
            $label,
            '#' . $this->config->get('footnote/footnote_id_prefix', 'fn:') . $label,
            $label
        );
    }

    public function setConfiguration(ConfigurationInterface $config): void
    {
        $this->config = $config;
    }
}<|MERGE_RESOLUTION|>--- conflicted
+++ resolved
@@ -14,24 +14,21 @@
 
 namespace League\CommonMark\Extension\Footnote\Parser;
 
+use League\CommonMark\Configuration\ConfigurationAwareInterface;
+use League\CommonMark\Configuration\ConfigurationInterface;
 use League\CommonMark\Extension\Footnote\Node\FootnoteRef;
 use League\CommonMark\Parser\Inline\InlineParserInterface;
 use League\CommonMark\Parser\InlineParserContext;
 use League\CommonMark\Reference\Reference;
-use League\CommonMark\Util\ConfigurationAwareInterface;
-use League\CommonMark\Util\ConfigurationInterface;
 
 final class FootnoteRefParser implements InlineParserInterface, ConfigurationAwareInterface
 {
-<<<<<<< HEAD
+    /** @var ConfigurationInterface */
+    private $config;
+
     /**
      * {@inheritDoc}
      */
-=======
-    /** @var ConfigurationInterface */
-    private $config;
-
->>>>>>> be270fa8
     public function getCharacters(): array
     {
         return ['['];
