--- conflicted
+++ resolved
@@ -14,6 +14,8 @@
 
 namespace League\CommonMark\Extension\Footnote\Event;
 
+use League\CommonMark\Configuration\ConfigurationAwareInterface;
+use League\CommonMark\Configuration\ConfigurationInterface;
 use League\CommonMark\Event\DocumentParsedEvent;
 use League\CommonMark\Extension\Footnote\Node\Footnote;
 use League\CommonMark\Extension\Footnote\Node\FootnoteBackref;
@@ -21,8 +23,6 @@
 use League\CommonMark\Node\Block\Paragraph;
 use League\CommonMark\Node\Inline\Text;
 use League\CommonMark\Reference\Reference;
-use League\CommonMark\Util\ConfigurationAwareInterface;
-use League\CommonMark\Util\ConfigurationInterface;
 
 final class AnonymousFootnotesListener implements ConfigurationAwareInterface
 {
@@ -40,32 +40,15 @@
             }
 
             $node = $event->getNode();
-<<<<<<< HEAD
             if (! $node instanceof FootnoteRef || ($text = $node->getContent()) === null) {
                 continue;
-=======
-            if ($node instanceof FootnoteRef && $event->isEntering() && null !== $text = $node->getContent()) {
-                // Anonymous footnote needs to create a footnote from its content
-                $existingReference = $node->getReference();
-                $reference = new Reference(
-                    $existingReference->getLabel(),
-                    '#' . $this->config->get('footnote/ref_id_prefix', 'fnref:') . $existingReference->getLabel(),
-                    $existingReference->getTitle()
-                );
-                $footnote = new Footnote($reference);
-                $footnote->addBackref(new FootnoteBackref($reference));
-                $paragraph = new Paragraph();
-                $paragraph->appendChild(new Text($text));
-                $footnote->appendChild($paragraph);
-                $document->appendChild($footnote);
->>>>>>> be270fa8
             }
 
             // Anonymous footnote needs to create a footnote from its content
             $existingReference = $node->getReference();
             $newReference      = new Reference(
                 $existingReference->getLabel(),
-                '#fnref:' . $existingReference->getLabel(),
+                '#' . $this->config->get('footnote/ref_id_prefix', 'fnref:') . $existingReference->getLabel(),
                 $existingReference->getTitle()
             );
 
