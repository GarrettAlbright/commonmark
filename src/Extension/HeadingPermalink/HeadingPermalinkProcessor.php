<?php

declare(strict_types=1);

/*
 * This file is part of the league/commonmark package.
 *
 * (c) Colin O'Dell <colinodell@gmail.com>
 *
 * For the full copyright and license information, please view the LICENSE
 * file that was distributed with this source code.
 */

namespace League\CommonMark\Extension\HeadingPermalink;

use League\CommonMark\Configuration\ConfigurationAwareInterface;
use League\CommonMark\Configuration\ConfigurationInterface;
use League\CommonMark\Event\DocumentParsedEvent;
use League\CommonMark\Exception\InvalidOptionException;
<<<<<<< HEAD
use League\CommonMark\Extension\CommonMark\Node\Block\Heading;
use League\CommonMark\Extension\HeadingPermalink\SlugGenerator\DefaultSlugGenerator;
use League\CommonMark\Extension\HeadingPermalink\SlugGenerator\SlugGeneratorInterface;
=======
use League\CommonMark\Extension\HeadingPermalink\Slug\SlugGeneratorInterface as DeprecatedSlugGeneratorInterface;
use League\CommonMark\Inline\Element\Code;
use League\CommonMark\Inline\Element\Text;
use League\CommonMark\Node\Node;
use League\CommonMark\Normalizer\SlugNormalizer;
use League\CommonMark\Normalizer\TextNormalizerInterface;
use League\CommonMark\Util\ConfigurationAwareInterface;
use League\CommonMark\Util\ConfigurationInterface;
>>>>>>> fb52dd0c

/**
 * Searches the Document for Heading elements and adds HeadingPermalinks to each one
 */
final class HeadingPermalinkProcessor implements ConfigurationAwareInterface
{
    public const INSERT_BEFORE = 'before';
    public const INSERT_AFTER  = 'after';

<<<<<<< HEAD
    /**
     * @var SlugGeneratorInterface
     *
     * @psalm-readonly-allow-private-mutation
     */
    private $slugGenerator;
=======
    /** @var TextNormalizerInterface|DeprecatedSlugGeneratorInterface */
    private $slugNormalizer;
>>>>>>> fb52dd0c

    /**
<<<<<<< HEAD
     * @var ConfigurationInterface
     *
     * @psalm-readonly-allow-private-mutation
     */
    private $config;

    public function __construct(?SlugGeneratorInterface $slugGenerator = null)
    {
        $this->slugGenerator = $slugGenerator ?? new DefaultSlugGenerator();
=======
     * @param TextNormalizerInterface|DeprecatedSlugGeneratorInterface|null $slugNormalizer
     */
    public function __construct($slugNormalizer = null)
    {
        if ($slugNormalizer instanceof DeprecatedSlugGeneratorInterface) {
            @trigger_error(sprintf('Passing a %s into the %s constructor is deprecated; use a %s instead', DeprecatedSlugGeneratorInterface::class, self::class, TextNormalizerInterface::class), E_USER_DEPRECATED);
        }

        $this->slugNormalizer = $slugNormalizer ?? new SlugNormalizer();
>>>>>>> fb52dd0c
    }

    public function setConfiguration(ConfigurationInterface $configuration): void
    {
        $this->config = $configuration;
    }

    public function __invoke(DocumentParsedEvent $e): void
    {
        $this->useNormalizerFromConfigurationIfProvided();

        $walker = $e->getDocument()->walker();

        while ($event = $walker->next()) {
            $node = $event->getNode();
            if ($node instanceof Heading && $event->isEntering()) {
                $this->addHeadingLink($node);
            }
        }
    }

    private function useNormalizerFromConfigurationIfProvided(): void
    {
        $generator = $this->config->get('heading_permalink/slug_normalizer');
        if ($generator === null) {
            return;
        }

<<<<<<< HEAD
        if (! ($generator instanceof SlugGeneratorInterface)) {
            throw new InvalidOptionException('The heading_permalink/slug_generator option must be an instance of ' . SlugGeneratorInterface::class);
=======
        if (!($generator instanceof DeprecatedSlugGeneratorInterface || $generator instanceof TextNormalizerInterface)) {
            throw new InvalidOptionException('The heading_permalink/slug_normalizer option must be an instance of ' . TextNormalizerInterface::class);
>>>>>>> fb52dd0c
        }

        $this->slugNormalizer = $generator;
    }

    private function addHeadingLink(Heading $heading): void
    {
<<<<<<< HEAD
        $slug = $this->slugGenerator->generateSlug($heading);
=======
        $text = $this->getChildText($heading);
        if ($this->slugNormalizer instanceof DeprecatedSlugGeneratorInterface) {
            $slug = $this->slugNormalizer->createSlug($text);
        } else {
            $slug = $this->slugNormalizer->normalize($text, $heading);
        }
>>>>>>> fb52dd0c

        $headingLinkAnchor = new HeadingPermalink($slug);

        switch ($this->config->get('heading_permalink/insert', 'before')) {
            case self::INSERT_BEFORE:
                $heading->prependChild($headingLinkAnchor);

                return;
            case self::INSERT_AFTER:
                $heading->appendChild($headingLinkAnchor);

                return;
            default:
                throw new \RuntimeException("Invalid configuration value for heading_permalink/insert; expected 'before' or 'after'");
        }
    }
}<|MERGE_RESOLUTION|>--- conflicted
+++ resolved
@@ -16,21 +16,10 @@
 use League\CommonMark\Configuration\ConfigurationAwareInterface;
 use League\CommonMark\Configuration\ConfigurationInterface;
 use League\CommonMark\Event\DocumentParsedEvent;
-use League\CommonMark\Exception\InvalidOptionException;
-<<<<<<< HEAD
 use League\CommonMark\Extension\CommonMark\Node\Block\Heading;
-use League\CommonMark\Extension\HeadingPermalink\SlugGenerator\DefaultSlugGenerator;
-use League\CommonMark\Extension\HeadingPermalink\SlugGenerator\SlugGeneratorInterface;
-=======
-use League\CommonMark\Extension\HeadingPermalink\Slug\SlugGeneratorInterface as DeprecatedSlugGeneratorInterface;
-use League\CommonMark\Inline\Element\Code;
-use League\CommonMark\Inline\Element\Text;
-use League\CommonMark\Node\Node;
+use League\CommonMark\Node\StringContainerHelper;
 use League\CommonMark\Normalizer\SlugNormalizer;
 use League\CommonMark\Normalizer\TextNormalizerInterface;
-use League\CommonMark\Util\ConfigurationAwareInterface;
-use League\CommonMark\Util\ConfigurationInterface;
->>>>>>> fb52dd0c
 
 /**
  * Searches the Document for Heading elements and adds HeadingPermalinks to each one
@@ -40,40 +29,23 @@
     public const INSERT_BEFORE = 'before';
     public const INSERT_AFTER  = 'after';
 
-<<<<<<< HEAD
     /**
-     * @var SlugGeneratorInterface
+     * @var TextNormalizerInterface
      *
      * @psalm-readonly-allow-private-mutation
      */
-    private $slugGenerator;
-=======
-    /** @var TextNormalizerInterface|DeprecatedSlugGeneratorInterface */
     private $slugNormalizer;
->>>>>>> fb52dd0c
 
     /**
-<<<<<<< HEAD
      * @var ConfigurationInterface
      *
      * @psalm-readonly-allow-private-mutation
      */
     private $config;
 
-    public function __construct(?SlugGeneratorInterface $slugGenerator = null)
+    public function __construct(?TextNormalizerInterface $slugNormalizer = null)
     {
-        $this->slugGenerator = $slugGenerator ?? new DefaultSlugGenerator();
-=======
-     * @param TextNormalizerInterface|DeprecatedSlugGeneratorInterface|null $slugNormalizer
-     */
-    public function __construct($slugNormalizer = null)
-    {
-        if ($slugNormalizer instanceof DeprecatedSlugGeneratorInterface) {
-            @trigger_error(sprintf('Passing a %s into the %s constructor is deprecated; use a %s instead', DeprecatedSlugGeneratorInterface::class, self::class, TextNormalizerInterface::class), E_USER_DEPRECATED);
-        }
-
         $this->slugNormalizer = $slugNormalizer ?? new SlugNormalizer();
->>>>>>> fb52dd0c
     }
 
     public function setConfiguration(ConfigurationInterface $configuration): void
@@ -97,35 +69,18 @@
 
     private function useNormalizerFromConfigurationIfProvided(): void
     {
-        $generator = $this->config->get('heading_permalink/slug_normalizer');
-        if ($generator === null) {
+        $normalizer = $this->config->get('heading_permalink/slug_normalizer');
+        if ($normalizer === null) {
             return;
         }
 
-<<<<<<< HEAD
-        if (! ($generator instanceof SlugGeneratorInterface)) {
-            throw new InvalidOptionException('The heading_permalink/slug_generator option must be an instance of ' . SlugGeneratorInterface::class);
-=======
-        if (!($generator instanceof DeprecatedSlugGeneratorInterface || $generator instanceof TextNormalizerInterface)) {
-            throw new InvalidOptionException('The heading_permalink/slug_normalizer option must be an instance of ' . TextNormalizerInterface::class);
->>>>>>> fb52dd0c
-        }
-
-        $this->slugNormalizer = $generator;
+        $this->slugNormalizer = $normalizer;
     }
 
     private function addHeadingLink(Heading $heading): void
     {
-<<<<<<< HEAD
-        $slug = $this->slugGenerator->generateSlug($heading);
-=======
-        $text = $this->getChildText($heading);
-        if ($this->slugNormalizer instanceof DeprecatedSlugGeneratorInterface) {
-            $slug = $this->slugNormalizer->createSlug($text);
-        } else {
-            $slug = $this->slugNormalizer->normalize($text, $heading);
-        }
->>>>>>> fb52dd0c
+        $text = StringContainerHelper::getChildText($heading);
+        $slug = $this->slugNormalizer->normalize($text, $heading);
 
         $headingLinkAnchor = new HeadingPermalink($slug);
 
