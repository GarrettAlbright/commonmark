--- conflicted
+++ resolved
@@ -19,20 +19,16 @@
 
 final class ExternalLinkProcessor
 {
-<<<<<<< HEAD
+    public const APPLY_NONE     = '';
+    public const APPLY_ALL      = 'all';
+    public const APPLY_EXTERNAL = 'external';
+    public const APPLY_INTERNAL = 'internal';
+
     /**
      * @var EnvironmentInterface
      *
      * @psalm-readonly
      */
-=======
-    public const APPLY_NONE = '';
-    public const APPLY_ALL = 'all';
-    public const APPLY_EXTERNAL = 'external';
-    public const APPLY_INTERNAL = 'internal';
-
-    /** @var EnvironmentInterface */
->>>>>>> 0839f75e
     private $environment;
 
     public function __construct(EnvironmentInterface $environment)
@@ -52,7 +48,6 @@
                 continue;
             }
 
-<<<<<<< HEAD
             $link = $event->getNode();
             if (! ($link instanceof Link)) {
                 continue;
@@ -63,16 +58,10 @@
                 // Something is terribly wrong with this URL
                 continue;
             }
-=======
-                if (self::hostMatches($host, $internalHosts)) {
-                    $link->data['external'] = false;
-                    $this->applyRelAttribute($link, false);
-                    continue;
-                }
->>>>>>> 0839f75e
 
             if (self::hostMatches($host, $internalHosts)) {
                 $link->data['external'] = false;
+                $this->applyRelAttribute($link, false);
                 continue;
             }
 
@@ -83,15 +72,9 @@
 
     private function markLinkAsExternal(Link $link, bool $openInNewWindow, string $classes): void
     {
-<<<<<<< HEAD
-        $link->data['external']          = true;
-        $link->data['attributes']        = $link->getData('attributes', []);
-        $link->data['attributes']['rel'] = 'noopener noreferrer';
-=======
-        $link->data['external'] = true;
+        $link->data['external']   = true;
         $link->data['attributes'] = $link->getData('attributes', []);
         $this->applyRelAttribute($link, true);
->>>>>>> 0839f75e
 
         if ($openInNewWindow) {
             $link->data['attributes']['target'] = '_blank';
@@ -116,7 +99,7 @@
             switch (true) {
                 case $option === self::APPLY_ALL:
                 case $isExternal && $option === self::APPLY_EXTERNAL:
-                case !$isExternal && $option === self::APPLY_INTERNAL:
+                case ! $isExternal && $option === self::APPLY_INTERNAL:
                     $rel[] = $type;
             }
         }
