<?php

declare(strict_types=1);

/*
 * This file is part of the league/commonmark package.
 *
 * (c) Colin O'Dell <colinodell@gmail.com>
 *
 * For the full copyright and license information, please view the LICENSE
 * file that was distributed with this source code.
 */

namespace League\CommonMark\Extension\Autolink;

use League\CommonMark\Event\DocumentParsedEvent;
use League\CommonMark\Extension\CommonMark\Node\Inline\Link;
use League\CommonMark\Node\Inline\Text;

final class UrlAutolinkProcessor
{
    // RegEx adapted from https://github.com/symfony/symfony/blob/4.2/src/Symfony/Component/Validator/Constraints/UrlValidator.php
    private const REGEX = '~
        (?<=^|[ \\t\\n\\x0b\\x0c\\x0d*_\\~\\(])  # Can only come at the beginning of a line, after whitespace, or certain delimiting characters
        (
            # Must start with a supported scheme + auth, or "www"
            (?:
                (?:%s)://                                 # protocol
                (?:([\.\pL\pN-]+:)?([\.\pL\pN-]+)@)?      # basic auth
            |www\.)
            (?:
                (?:[\pL\pN\pS\-\.])+(?:\.?(?:[\pL\pN]|xn\-\-[\pL\pN-]+)+\.?) # a domain name
                    |                                                 # or
                \d{1,3}\.\d{1,3}\.\d{1,3}\.\d{1,3}                    # an IP address
                    |                                                 # or
                \[
                    (?:(?:(?:(?:(?:(?:(?:[0-9a-f]{1,4})):){6})(?:(?:(?:(?:(?:[0-9a-f]{1,4})):(?:(?:[0-9a-f]{1,4})))|(?:(?:(?:(?:(?:25[0-5]|(?:[1-9]|1[0-9]|2[0-4])?[0-9]))\.){3}(?:(?:25[0-5]|(?:[1-9]|1[0-9]|2[0-4])?[0-9])))))))|(?:(?:::(?:(?:(?:[0-9a-f]{1,4})):){5})(?:(?:(?:(?:(?:[0-9a-f]{1,4})):(?:(?:[0-9a-f]{1,4})))|(?:(?:(?:(?:(?:25[0-5]|(?:[1-9]|1[0-9]|2[0-4])?[0-9]))\.){3}(?:(?:25[0-5]|(?:[1-9]|1[0-9]|2[0-4])?[0-9])))))))|(?:(?:(?:(?:(?:[0-9a-f]{1,4})))?::(?:(?:(?:[0-9a-f]{1,4})):){4})(?:(?:(?:(?:(?:[0-9a-f]{1,4})):(?:(?:[0-9a-f]{1,4})))|(?:(?:(?:(?:(?:25[0-5]|(?:[1-9]|1[0-9]|2[0-4])?[0-9]))\.){3}(?:(?:25[0-5]|(?:[1-9]|1[0-9]|2[0-4])?[0-9])))))))|(?:(?:(?:(?:(?:(?:[0-9a-f]{1,4})):){0,1}(?:(?:[0-9a-f]{1,4})))?::(?:(?:(?:[0-9a-f]{1,4})):){3})(?:(?:(?:(?:(?:[0-9a-f]{1,4})):(?:(?:[0-9a-f]{1,4})))|(?:(?:(?:(?:(?:25[0-5]|(?:[1-9]|1[0-9]|2[0-4])?[0-9]))\.){3}(?:(?:25[0-5]|(?:[1-9]|1[0-9]|2[0-4])?[0-9])))))))|(?:(?:(?:(?:(?:(?:[0-9a-f]{1,4})):){0,2}(?:(?:[0-9a-f]{1,4})))?::(?:(?:(?:[0-9a-f]{1,4})):){2})(?:(?:(?:(?:(?:[0-9a-f]{1,4})):(?:(?:[0-9a-f]{1,4})))|(?:(?:(?:(?:(?:25[0-5]|(?:[1-9]|1[0-9]|2[0-4])?[0-9]))\.){3}(?:(?:25[0-5]|(?:[1-9]|1[0-9]|2[0-4])?[0-9])))))))|(?:(?:(?:(?:(?:(?:[0-9a-f]{1,4})):){0,3}(?:(?:[0-9a-f]{1,4})))?::(?:(?:[0-9a-f]{1,4})):)(?:(?:(?:(?:(?:[0-9a-f]{1,4})):(?:(?:[0-9a-f]{1,4})))|(?:(?:(?:(?:(?:25[0-5]|(?:[1-9]|1[0-9]|2[0-4])?[0-9]))\.){3}(?:(?:25[0-5]|(?:[1-9]|1[0-9]|2[0-4])?[0-9])))))))|(?:(?:(?:(?:(?:(?:[0-9a-f]{1,4})):){0,4}(?:(?:[0-9a-f]{1,4})))?::)(?:(?:(?:(?:(?:[0-9a-f]{1,4})):(?:(?:[0-9a-f]{1,4})))|(?:(?:(?:(?:(?:25[0-5]|(?:[1-9]|1[0-9]|2[0-4])?[0-9]))\.){3}(?:(?:25[0-5]|(?:[1-9]|1[0-9]|2[0-4])?[0-9])))))))|(?:(?:(?:(?:(?:(?:[0-9a-f]{1,4})):){0,5}(?:(?:[0-9a-f]{1,4})))?::)(?:(?:[0-9a-f]{1,4})))|(?:(?:(?:(?:(?:(?:[0-9a-f]{1,4})):){0,6}(?:(?:[0-9a-f]{1,4})))?::))))
                \]  # an IPv6 address
            )
            (?::[0-9]+)?                              # a port (optional)
            (?:/ (?:[\pL\pN\-._\~!$&\'()*+,;=:@]|%%[0-9A-Fa-f]{2})* )*      # a path
            (?:\? (?:[\pL\pN\-._\~!$&\'()*+,;=:@/?]|%%[0-9A-Fa-f]{2})* )?   # a query (optional)
            (?:\# (?:[\pL\pN\-._\~!$&\'()*+,;=:@/?]|%%[0-9A-Fa-f]{2})* )?   # a fragment (optional)
        )~ixu';

    /**
     * @var string
     *
     * @psalm-readonly
     */
    private $finalRegex;

    /**
     * @param array<int, string> $allowedProtocols
     */
    public function __construct(array $allowedProtocols = ['http', 'https', 'ftp'])
    {
        $this->finalRegex = \sprintf(self::REGEX, \implode('|', $allowedProtocols));
    }

    public function __invoke(DocumentParsedEvent $e): void
    {
        $walker = $e->getDocument()->walker();

        while ($event = $walker->next()) {
            $node = $event->getNode();
            if ($node instanceof Text && ! ($node->parent() instanceof Link)) {
                self::processAutolinks($node, $this->finalRegex);
            }
        }
    }

    private static function processAutolinks(Text $node, string $regex): void
    {
        $contents = \preg_split($regex, $node->getLiteral(), -1, PREG_SPLIT_DELIM_CAPTURE);

        if ($contents === false || \count($contents) === 1) {
            return;
        }

        $leftovers = '';
        foreach ($contents as $i => $content) {
            // Even-indexed elements are things before/after the URLs
            if ($i % 2 === 0) {
                // Insert any left-over characters here as well
                $text = $leftovers . $content;
                if ($text !== '') {
                    $node->insertBefore(new Text($leftovers . $content));
                }

                $leftovers = '';
                continue;
            }

            $leftovers = '';

            // Does the URL end with punctuation that should be stripped?
            if (\preg_match('/(.+)([?!.,:*_~]+)$/', $content, $matches)) {
                // Add the punctuation later
                $content   = $matches[1];
                $leftovers = $matches[2];
            }

            // Does the URL end with something that looks like an entity reference?
            if (\preg_match('/(.+)(&[A-Za-z0-9]+;)$/', $content, $matches)) {
                $content   = $matches[1];
                $leftovers = $matches[2] . $leftovers;
            }

            // Does the URL need its closing paren chopped off?
<<<<<<< HEAD
            if (\substr($content, -1) === ')' && self::hasMoreCloserParensThanOpeners($content)) {
                $content   = \substr($content, 0, -1);
                $leftovers = ')' . $leftovers;
=======
            if (\substr($content, -1) === ')' && ($diff = self::diffParens($content)) > 0) {
                $content = \substr($content, 0, -$diff);
                $leftovers = str_repeat(')', $diff) . $leftovers;
>>>>>>> 45d47d41
            }

            self::addLink($node, $content);
        }

        $node->detach();
    }

    private static function addLink(Text $node, string $url): void
    {
        // Auto-prefix 'http://' onto 'www' URLs
        if (\substr($url, 0, 4) === 'www.') {
            $node->insertBefore(new Link('http://' . $url, $url));

            return;
        }

        $node->insertBefore(new Link($url, $url));
    }

    /**
<<<<<<< HEAD
     * @psalm-pure
=======
     * @param string $content
     *
     * @return int
>>>>>>> 45d47d41
     */
    private static function diffParens(string $content): int
    {
        // Scan the entire autolink for the total number of parentheses.
        // If there is a greater number of closing parentheses than opening ones,
        // we don’t consider ANY of the last characters as part of the autolink,
        // in order to facilitate including an autolink inside a parenthesis.
        \preg_match_all('/[()]/', $content, $matches);

        $charCount = ['(' => 0, ')' => 0];
        foreach ($matches[0] as $char) {
            $charCount[$char]++;
        }

        return $charCount[')'] - $charCount['('];
    }
}<|MERGE_RESOLUTION|>--- conflicted
+++ resolved
@@ -107,16 +107,10 @@
                 $leftovers = $matches[2] . $leftovers;
             }
 
-            // Does the URL need its closing paren chopped off?
-<<<<<<< HEAD
-            if (\substr($content, -1) === ')' && self::hasMoreCloserParensThanOpeners($content)) {
-                $content   = \substr($content, 0, -1);
-                $leftovers = ')' . $leftovers;
-=======
+            // Does the URL need unmatched parens chopped off?
             if (\substr($content, -1) === ')' && ($diff = self::diffParens($content)) > 0) {
-                $content = \substr($content, 0, -$diff);
-                $leftovers = str_repeat(')', $diff) . $leftovers;
->>>>>>> 45d47d41
+                $content   = \substr($content, 0, -$diff);
+                $leftovers = \str_repeat(')', $diff) . $leftovers;
             }
 
             self::addLink($node, $content);
@@ -138,13 +132,7 @@
     }
 
     /**
-<<<<<<< HEAD
      * @psalm-pure
-=======
-     * @param string $content
-     *
-     * @return int
->>>>>>> 45d47d41
      */
     private static function diffParens(string $content): int
     {
