<?php

/*
 * This file is part of the league/commonmark package.
 *
 * (c) Colin O'Dell <colinodell@gmail.com>
 * (c) 2015 Martin Hasoň <martin.hason@gmail.com>
 *
 * For the full copyright and license information, please view the LICENSE
 * file that was distributed with this source code.
 */

declare(strict_types=1);

namespace League\CommonMark\Extension\Attributes\Parser;

use League\CommonMark\Extension\Attributes\Node\AttributesInline;
use League\CommonMark\Extension\Attributes\Util\AttributesHelper;
<<<<<<< HEAD
use League\CommonMark\Parser\Inline\InlineParserInterface;
use League\CommonMark\Parser\Inline\InlineParserMatch;
use League\CommonMark\Parser\InlineParserContext;
=======
use League\CommonMark\Inline\Element\Text;
use League\CommonMark\Inline\Parser\InlineParserInterface;
use League\CommonMark\InlineParserContext;
>>>>>>> 0fe0a45c

final class AttributesInlineParser implements InlineParserInterface
{
    public function getMatchDefinition(): InlineParserMatch
    {
<<<<<<< HEAD
        return InlineParserMatch::oneOf(' ', '{');
=======
        return ['{'];
>>>>>>> 0fe0a45c
    }

    public function parse(InlineParserContext $inlineContext): bool
    {
        $char   = $inlineContext->getFullMatch();
        $cursor = $inlineContext->getCursor();
<<<<<<< HEAD
        if ($char === '{') {
            $char = (string) $cursor->peek(-1);
        }
=======

        $char = (string) $cursor->peek(-1);
>>>>>>> 0fe0a45c

        $attributes = AttributesHelper::parseAttributes($cursor);
        if ($attributes === []) {
            return false;
        }

        if ($char === ' ' && ($previousInline = $inlineContext->getContainer()->lastChild()) instanceof Text) {
            $previousInline->setContent(\rtrim($previousInline->getContent(), ' '));
        }

        if ($char === '') {
            $cursor->advanceToNextNonSpaceOrNewline();
        }

        $node = new AttributesInline($attributes, $char === ' ' || $char === '');
        $inlineContext->getContainer()->appendChild($node);

        return true;
    }
}<|MERGE_RESOLUTION|>--- conflicted
+++ resolved
@@ -16,47 +16,30 @@
 
 use League\CommonMark\Extension\Attributes\Node\AttributesInline;
 use League\CommonMark\Extension\Attributes\Util\AttributesHelper;
-<<<<<<< HEAD
+use League\CommonMark\Node\StringContainerInterface;
 use League\CommonMark\Parser\Inline\InlineParserInterface;
 use League\CommonMark\Parser\Inline\InlineParserMatch;
 use League\CommonMark\Parser\InlineParserContext;
-=======
-use League\CommonMark\Inline\Element\Text;
-use League\CommonMark\Inline\Parser\InlineParserInterface;
-use League\CommonMark\InlineParserContext;
->>>>>>> 0fe0a45c
 
 final class AttributesInlineParser implements InlineParserInterface
 {
     public function getMatchDefinition(): InlineParserMatch
     {
-<<<<<<< HEAD
-        return InlineParserMatch::oneOf(' ', '{');
-=======
-        return ['{'];
->>>>>>> 0fe0a45c
+        return InlineParserMatch::string('{');
     }
 
     public function parse(InlineParserContext $inlineContext): bool
     {
-        $char   = $inlineContext->getFullMatch();
         $cursor = $inlineContext->getCursor();
-<<<<<<< HEAD
-        if ($char === '{') {
-            $char = (string) $cursor->peek(-1);
-        }
-=======
-
-        $char = (string) $cursor->peek(-1);
->>>>>>> 0fe0a45c
+        $char   = (string) $cursor->peek(-1);
 
         $attributes = AttributesHelper::parseAttributes($cursor);
         if ($attributes === []) {
             return false;
         }
 
-        if ($char === ' ' && ($previousInline = $inlineContext->getContainer()->lastChild()) instanceof Text) {
-            $previousInline->setContent(\rtrim($previousInline->getContent(), ' '));
+        if ($char === ' ' && ($prev = $inlineContext->getContainer()->lastChild()) instanceof StringContainerInterface) {
+            $prev->setLiteral(\rtrim($prev->getLiteral(), ' '));
         }
 
         if ($char === '') {
