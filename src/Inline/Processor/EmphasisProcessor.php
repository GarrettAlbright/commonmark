--- conflicted
+++ resolved
@@ -44,20 +44,13 @@
             $openerInline->setContent(substr($openerInline->getContent(), 0, -$useDelims));
             $closerInline->setContent(substr($closerInline->getContent(), 0, -$useDelims));
 
-<<<<<<< HEAD
+            // Build contents for new emph element
             if ($useDelims === 1 && $openerInline->data['emphasis_config']->getConfig('enable_emphasis')) {
                 $emph = new Emphasis($contents);
             } elseif($useDelims > 1 && $openerInline->data['emphasis_config']->getConfig('enable_strong')) {
                 $emph = new Strong($contents);
             } else {
                 return $closer->getNext();
-=======
-            // Build contents for new emph element
-            if ($useDelims === 1) {
-                $emph = new Emphasis();
-            } else {
-                $emph = new Strong();
->>>>>>> 57c8688b
             }
 
             $openerInline->insertAfter($emph);
